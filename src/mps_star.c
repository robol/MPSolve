--- conflicted
+++ resolved
@@ -188,12 +188,7 @@
 		  if(s->DOLOG) {
 			  fprintf(s->logstr,
 					  "\n    MPS_FCOMPUTE_STARTING_RADII: Compacting circles"
-<<<<<<< HEAD
 					  " from %d to %d\n", i, j);
-			  fprintf(s->logstr, "    MPS_FCOMPUTE_STARTING_RADII: Dumping partitioning\n");
-=======
-					  " from %d to %d", i, j);
->>>>>>> 3cd07ae4
 		  }
 
 		  /* We shall now compact circles between i and j, so
@@ -201,15 +196,10 @@
 		  for(k = i+1; k <= j; k++) {
 			  s->fradii[i] += s->fradii[k];
 		  }
-<<<<<<< HEAD
+
 		  s->fradii[i] /= (offset + 1);
-		  s->partitioning[i+1] = s->partitioning[j];
-=======
-
-		  s->fradii[i] /= (offset + 1);
 
 		  // s->partitioning[i+1] = s->partitioning[j+1];
->>>>>>> 3cd07ae4
 
 		  /* Move other circles backward */
 		  for(k = j+1; k < s->n_radii; k++) {
@@ -218,11 +208,7 @@
 		  }
 
 		  /* Set new s->n_radii and new partitioning */
-<<<<<<< HEAD
-		  s->n_radii = s->n_radii - offset + 1;
-=======
 		  s->n_radii = s->n_radii - offset;
->>>>>>> 3cd07ae4
 		  s->partitioning[s->n_radii] = n;
 
 	  }
@@ -462,10 +448,6 @@
 		}
 
 		rdpe_div_eq_d(s->dradii[i], offset + 1);
-<<<<<<< HEAD
-		s->partitioning[i+1] = s->partitioning[j];
-=======
->>>>>>> 3cd07ae4
 
 		/* Move other circles backward */
 		for(k = j+1; k < s->n_radii; k++) {
@@ -474,11 +456,7 @@
 		}
 
 		/* Set new s->n_radii and new partitioning */
-<<<<<<< HEAD
-		s->n_radii = s->n_radii - offset + 1;
-=======
 		s->n_radii = s->n_radii - offset;
->>>>>>> 3cd07ae4
 		s->partitioning[s->n_radii] = n;
   }
 }
@@ -726,11 +704,7 @@
 		  }
 
 		  /* Set new s->n_radii and new partitioning */
-<<<<<<< HEAD
-		  s->n_radii = s->n_radii - offset + 1;
-=======
 		  s->n_radii = s->n_radii - offset;
->>>>>>> 3cd07ae4
 		  s->partitioning[s->n_radii] = n;
 	  }
 }
