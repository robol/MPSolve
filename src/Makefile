--- conflicted
+++ resolved
@@ -19,11 +19,7 @@
 
 # compiler flags
 CFLAGS = -O2 -fPIC -I../include -Wall
-<<<<<<< HEAD
-CFLAGS = -g -O0 -Wall -I../include -pedantic -fPIC
-=======
 # CFLAGS = -g -O0 -Wall -I../include -pedantic -fPIC
->>>>>>> 3cd07ae4
 #
 # you can also use:
 #  -DNOMPTEMP 	to disable the memory manager for MP temporary variables
