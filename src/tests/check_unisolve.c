--- conflicted
+++ resolved
@@ -58,12 +58,8 @@
   fprintf (stderr, "Checking \033[1m%-30s\033[0m [\033[34;1mchecking\033[0m]", 
 	   get_pol_name_from_path (pol->pol_file));
 
-<<<<<<< HEAD
   mps_context_set_output_goal (s, MPS_OUTPUT_GOAL_ISOLATE);
   mps_context_set_output_prec (s, pol->out_digits);
-=======
-  mps_context_set_output_goal (s, MPS_OUTPUT_GOAL_APPROXIMATE);
->>>>>>> 8c12c888
 
   /* Solve it */
   mps_context_select_algorithm (s, MPS_ALGORITHM_STANDARD_MPSOLVE);
