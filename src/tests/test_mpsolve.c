#include <mps/mps.h>
#include <stdio.h>
#include <stdlib.h>
#include <ctype.h>
#include <mcheck.h>
#include <string.h>
#include "check_implementation.h"

#define MPS_TEST_UNISOLVE           0
#define MPS_TEST_SECSOLVE_SECULAR   1
#define MPS_TEST_SECSOLVE_GA        2

#define TEST_UNISOLVE(pol_name) {\
  char * pol_file = get_pol_file (pol_name, "unisolve"); \
  char * res_file = get_res_file (pol_name, "unisolve"); \
  test_mpsolve (pol_file, res_file, MPS_ALGORITHM_STANDARD_MPSOLVE);    \
  free (pol_file); \
  free (res_file); \
  }

#define TEST_SECSOLVE_SECULAR(pol_name) {\
  char * pol_file = get_pol_file (pol_name, "secsolve"); \
  char * res_file = get_res_file (pol_name, "secsolve"); \
<<<<<<< HEAD
  test_mpsolve (pol_file, res_file, MPS_ALGORITHM_STANDARD_MPSOLVE);	\
=======
  test_mpsolve (pol_file, res_file, MPS_ALGORITHM_STANDARD_MPSOLVE);    \
>>>>>>> b2b8033d
  free (pol_file); \
  free (res_file); \
  }

#define TEST_SECSOLVE_MONOMIAL(pol_name) {\
  char * pol_file = get_pol_file (pol_name, "unisolve"); \
  char * res_file = get_res_file (pol_name, "unisolve"); \
  test_mpsolve (pol_file, res_file, MPS_ALGORITHM_SECULAR_GA);  \
  free (pol_file); \
  free (res_file); \
  }

static mps_boolean debug = false;

void
test_header (const char * header, const char * description)
{
  fprintf (stderr, "\n *** \033[1mTEST:\033[0m \033[34;1m%s\033[0m *** \n", header);
  if (description)
    {
      fprintf (stderr, " %s\n\n", description);
    }
  else
    fprintf (stderr, "\n");
}

int 
test_mpsolve (char * pol_file, char * res_file, mps_algorithm algorithm)
{
  mpc_t root, ctmp;
  mps_boolean passed = true;
  int i, j, zero_roots = 0;
  char ch;
  rdpe_t eps;

  /* Check the roots */
  FILE* result_stream = fopen (res_file, "r"); 
  FILE* input_stream  = fopen (pol_file, "r");

  if (!result_stream) 
    {
      fprintf (stderr, "Checking \033[1m%-30s\033[0m \033[31;1mno results file found!\033[0m\n", pol_file + 9); 
      return EXIT_FAILURE;
    }
  if (!input_stream)
    {
      fprintf (stderr, "Checking \033[1m%-30s\033[0m \033[31;1mno polinomial file found!\033[0m\n", pol_file + 9); 
      return EXIT_FAILURE;
    }

  /* Create a new empty mps_context */
  mps_context * s = mps_context_new ();

  if (debug)
    mps_context_set_debug_level (s, MPS_DEBUG_TRACE);

  /* Load the polynomial that has been given to us */
  mps_parse_stream (s, input_stream);
  
  fprintf (stderr, "Checking \033[1m%-30s\033[0m [\033[34;1mchecking\033[0m]", pol_file + 9);

  mps_context_set_output_goal (s, MPS_OUTPUT_GOAL_APPROXIMATE);
  mps_context_set_output_prec (s, 15);
  rdpe_set_dl (eps, 1.0, -15);

  /* Solve it */
  mps_context_select_algorithm (s, algorithm);
  mps_mpsolve (s);
  
  mpc_init2 (root, mps_context_get_data_prec_max (s));
  mpc_init2 (ctmp, mps_context_get_data_prec_max (s));
    
  /* Test if roots are equal to the roots provided in the check */   
  passed = true;

  rdpe_t * drad = rdpe_valloc (mps_context_get_degree (s));
  mpc_t * mroot = mpc_valloc (mps_context_get_degree (s));
  mpc_vinit2 (mroot, mps_context_get_degree (s), 53);

  mps_context_get_roots_m (s, &mroot, &drad);

  for (i = 0; i < mps_context_get_degree (s); i++)   
    {   
      rdpe_t rtmp;   
      cdpe_t cdtmp;   
      rdpe_t min_dist;
      int found_root = 0;
      rdpe_t exp_drad;
      
      while (isspace (ch = getc (result_stream)));   
      ungetc (ch, result_stream);   
      mpc_inp_str (root, result_stream, 10);   

      if (mpc_eq_zero (root))
        {
          zero_roots++;

          /* We need to read it another time. This seems a bug in
           * mpc_inp_str, but I don't get why is necessary. */
          mpc_inp_str (root, result_stream, 10);
          continue;
        }
      
      mpc_sub (ctmp, root, mroot[0]);   
      mpc_get_cdpe (cdtmp, ctmp);   
      cdpe_mod (rtmp, cdtmp);   
      rdpe_set (min_dist, rtmp);   

      if (getenv ("MPS_VERBOSE_TEST") && (strstr (pol_file, getenv ("MPS_VERBOSE_TEST"))))
        {
          printf ("Read root_%d = ", i);
          mpc_out_str_2 (stdout, 10, mps_context_get_data_prec_max (s), mps_context_get_data_prec_max (s),
                         root);
          printf ("\n");
        }
      
      for (j = 1; j < mps_context_get_degree (s); j++)   
        {   
          mpc_sub (ctmp, root, mroot[j]);
          mpc_get_cdpe (cdtmp, ctmp);   
          cdpe_mod (rtmp, cdtmp);   
          
          if (rdpe_le (rtmp, min_dist))
            {
              rdpe_set (min_dist, rtmp);
              found_root = j;
            }
        }

      /* printf ("min_dist_%d = ", i); */
      /* rdpe_out_str (stdout, min_dist); */
      /* printf ("\nrad_%d", i); */
      /* rdpe_out_str (stdout, s->drad[i]); */
      /* printf ("\n"); */


      mpc_get_cdpe (cdtmp, mroot[found_root]);
      cdpe_mod (rtmp, cdtmp);
      rdpe_mul_eq (rtmp, eps);
      rdpe_set (exp_drad, rtmp);
      
      if ((!rdpe_le (min_dist, drad[found_root]) && !rdpe_gt (drad[found_root], exp_drad)) && !mps_context_get_over_max (s))
        {
          passed = false;
          
          if (getenv ("MPS_VERBOSE_TEST") && (strstr (pol_file, getenv ("MPS_VERBOSE_TEST"))))
            {
              printf("Failing on root %d, with min_dist = ", found_root);
              rdpe_out_str (stdout, min_dist);
              printf("\ndrad_%d", found_root);
              rdpe_out_str (stdout, drad[found_root]);
              printf("\n");
              printf("Approximation_%d = ", found_root);
              mpc_out_str_2 (stdout, 10, -rdpe_Esp (drad[found_root]), -rdpe_Esp (drad[found_root]), mroot[found_root]);
              printf("\n");
            }
        }
    }

  if (zero_roots != mps_context_get_zero_roots (s))
    passed = false;
  
  fclose (input_stream);
  fclose (result_stream);    
  
  mpc_clear (ctmp);   
  mpc_clear (root);
  mpc_vclear (mroot, mps_context_get_degree (s));
  
  free (mroot);
  free (drad);

  if (getenv ("MPS_VERBOSE_TEST") && (strstr (pol_file, getenv ("MPS_VERBOSE_TEST"))))
    {
      mps_context_set_output_format (s, MPS_OUTPUT_FORMAT_GNUPLOT_FULL);
      mps_output (s);
    }

  mps_context_free (s);

  if (passed)
    fprintf (stderr, "\rChecking \033[1m%-30s\033[0m [\033[32;1m  done  \033[0m]\n", pol_file + 9);
  else
    fprintf (stderr, "\rChecking \033[1m%-30s\033[0m [\033[31;1m failed \033[0m]\n", pol_file + 9);

  return passed;
}

void
abortfn (enum mcheck_status status)
{
  switch (status)
    {
    case MCHECK_DISABLED:
      break;
    case MCHECK_OK:
      printf ("Questo blocco funziona\n");
      break;
    case MCHECK_FREE:
      printf("Ok, ho beccato un errore di memoria: double free\n");
      break;
    case MCHECK_HEAD:
      printf("Ok, ho beccato un errore di memoria: hai letto prima di un blocco allocato\n");
      break;
    case MCHECK_TAIL:
      printf("Ok, ho beccato un errore di memoria: hai letto in coda ad un blocco allocato\n");
      break;
    }
  abort ();
}

void
standard_tests (void)
{
  test_header ("Unisolve - Classic approach", 
               "Testing polynomial solving with MPSolve classic approach");

  /* Some unisolve tests */
  TEST_UNISOLVE ("mand63");
  TEST_UNISOLVE ("kam2_1");
  TEST_UNISOLVE ("kir1_10");
  TEST_UNISOLVE ("nroots50");
  TEST_UNISOLVE ("wilk40");
  TEST_UNISOLVE ("lar3");
  TEST_UNISOLVE ("trv_m");
  TEST_UNISOLVE ("lar2"); 
  TEST_UNISOLVE ("toep1_128");
  TEST_UNISOLVE ("mult1");
  TEST_UNISOLVE ("exp50");
  TEST_UNISOLVE ("mand127");
  TEST_UNISOLVE ("kam3_2");
  TEST_UNISOLVE ("kam3_3");
  TEST_UNISOLVE ("umand31");
  TEST_UNISOLVE ("kam1_2");
  TEST_UNISOLVE ("lar1");
  TEST_UNISOLVE ("spiral20"); 
  TEST_UNISOLVE ("wilk20");
  TEST_UNISOLVE ("test"); 
  TEST_UNISOLVE ("lar1_200");
  TEST_UNISOLVE ("kam1_3");
  TEST_UNISOLVE ("kam3_1");
  TEST_UNISOLVE ("kam2_2");
  TEST_UNISOLVE ("exp100");
  TEST_UNISOLVE ("kam1_1");
  TEST_UNISOLVE ("kam2_3");
  TEST_UNISOLVE ("mig1_100");
  TEST_UNISOLVE ("wilk80");
  TEST_UNISOLVE ("mig1_200");
  TEST_UNISOLVE ("lsr_24");

  test_header ("Secsolve - Solving secular equation", 
               "Solving secular equation using MPSolve user-polynomial feature");

  /* Normal secular tests */
  TEST_SECSOLVE_SECULAR ("rand120");
  TEST_SECSOLVE_SECULAR ("rand15");

  test_header ("Secsolve - Solving polynomials",
               "Solving polynomials by representing them as secular equations");

  /* Roots of unity */
  TEST_SECSOLVE_MONOMIAL ("nroots50");

  /* Mandelbrot polynomials */
  TEST_SECSOLVE_MONOMIAL ("mand63");
  TEST_SECSOLVE_MONOMIAL ("mand127");

  /* Mignotte polynomials */
  TEST_SECSOLVE_MONOMIAL ("mig1_100");
  TEST_SECSOLVE_MONOMIAL ("mig1_200");

  /* Wilkinson polynomials */
  TEST_SECSOLVE_MONOMIAL ("wilk20");
  TEST_SECSOLVE_MONOMIAL ("wilk40");
  TEST_SECSOLVE_MONOMIAL ("wilk80");

  TEST_SECSOLVE_MONOMIAL ("spiral20");
  TEST_SECSOLVE_MONOMIAL ("mult1");
}

int 
main (int argc, char ** argv)
{
  if (argc == 1)
    standard_tests ();

  /* If that's not the case, parse options */
  mps_algorithm alg = MPS_ALGORITHM_STANDARD_MPSOLVE;
  mps_opt * opt = NULL;
  while (mps_getopts (&opt, &argc, &argv, "a::d"))
    {
      switch (opt->optchar)
<<<<<<< HEAD
	{
	case 'a':
	  if (opt->optvalue)
	    {
	      if (*opt->optvalue == 'g')
		{
		  /* fprintf (stderr, "SECSOLVE -g mode\n"); */
		  alg = MPS_ALGORITHM_SECULAR_GA;
		}
	      if (*opt->optvalue == 'u')
		{
		  /* fprintf (stderr, "UNISOLVE mode\n"); */
		  alg = MPS_ALGORITHM_STANDARD_MPSOLVE;
		}
	    }
	  break;
	case 'd':
	  debug = true;
	default:
	  break;
	}
=======
        {
        case 'a':
          if (opt->optvalue)
            {
              if (*opt->optvalue == 'g')
                {
                  /* fprintf (stderr, "SECSOLVE -g mode\n"); */
                  alg = MPS_ALGORITHM_SECULAR_GA;
                }
              if (*opt->optvalue == 'u')
                {
                  /* fprintf (stderr, "UNISOLVE mode\n"); */
                  alg = MPS_ALGORITHM_STANDARD_MPSOLVE;
                }
            }
          break;
        case 'd':
          debug = true;
        default:
          break;
        }
>>>>>>> b2b8033d
    }

  if (argc == 3)
    {
      return (test_mpsolve (argv[1], argv[2], alg) != true);
    }

  return EXIT_SUCCESS;
}<|MERGE_RESOLUTION|>--- conflicted
+++ resolved
@@ -21,11 +21,7 @@
 #define TEST_SECSOLVE_SECULAR(pol_name) {\
   char * pol_file = get_pol_file (pol_name, "secsolve"); \
   char * res_file = get_res_file (pol_name, "secsolve"); \
-<<<<<<< HEAD
-  test_mpsolve (pol_file, res_file, MPS_ALGORITHM_STANDARD_MPSOLVE);	\
-=======
   test_mpsolve (pol_file, res_file, MPS_ALGORITHM_STANDARD_MPSOLVE);    \
->>>>>>> b2b8033d
   free (pol_file); \
   free (res_file); \
   }
@@ -318,29 +314,6 @@
   while (mps_getopts (&opt, &argc, &argv, "a::d"))
     {
       switch (opt->optchar)
-<<<<<<< HEAD
-	{
-	case 'a':
-	  if (opt->optvalue)
-	    {
-	      if (*opt->optvalue == 'g')
-		{
-		  /* fprintf (stderr, "SECSOLVE -g mode\n"); */
-		  alg = MPS_ALGORITHM_SECULAR_GA;
-		}
-	      if (*opt->optvalue == 'u')
-		{
-		  /* fprintf (stderr, "UNISOLVE mode\n"); */
-		  alg = MPS_ALGORITHM_STANDARD_MPSOLVE;
-		}
-	    }
-	  break;
-	case 'd':
-	  debug = true;
-	default:
-	  break;
-	}
-=======
         {
         case 'a':
           if (opt->optvalue)
@@ -362,7 +335,6 @@
         default:
           break;
         }
->>>>>>> b2b8033d
     }
 
   if (argc == 3)
