/*
 * Check for Secsolve
 */

#include <check.h>
#include <mps/mps.h>
#include <gmp.h>
#include <stdio.h>
#include <ctype.h>
#include <string.h>
#include <stdlib.h>
#include <check_implementation.h>

/**
 * @brief Array with the polynomials to test
 */
test_pol **test_polynomials;

/**
 * @brief This function tests the resolution of a polynomial file
 * referenced by <code>pol</code>.
 */
int
test_secsolve_on_pol (test_pol * pol)
{
  mpc_t root, ctmp;
  mps_boolean passed = true;
  int i, j, zero_roots = 0;
  char ch;
  rdpe_t eps;

  /* Check the roots */
  FILE* result_stream = fopen (pol->res_file, "r"); 
  FILE* input_stream  = fopen (pol->pol_file, "r");

  rdpe_set_2dl (eps, 1.0, - pol->out_digits);

  if (!result_stream) 
    {
      fprintf (stderr, "Checking \033[1m%-30s\033[0m \033[31;1mno results file found!\033[0m\n", 
	       get_pol_name_from_path (pol->pol_file)); 
      return EXIT_FAILURE;
    }
  if (!input_stream)
    {
      fprintf (stderr, "Checking \033[1m%-30s\033[0m \033[31;1mno polinomial file found!\033[0m\n", 
	       get_pol_name_from_path (pol->pol_file)); 
      return EXIT_FAILURE;
    }

  /* Create a new empty mps_context */
  mps_context * s = mps_context_new ();

  if ((getenv ("MPS_VERBOSE_TEST") && strstr (pol->pol_file, getenv ("MPS_VERBOSE_TEST"))) || pol->DOLOG)
    mps_context_set_debug_level (s, MPS_DEBUG_TRACE);

  /* Load the polynomial that has been given to us */
  mps_parse_stream (s, input_stream);
  
  fprintf (stderr, "Checking \033[1m%-30s\033[0m [\033[34;1mchecking\033[0m]", 
	   get_pol_name_from_path (pol->pol_file));

<<<<<<< HEAD
  mps_context_set_output_goal (s, MPS_OUTPUT_GOAL_ISOLATE);
  mps_context_set_output_prec (s, pol->out_digits);
=======
  mps_context_set_output_goal (s, MPS_OUTPUT_GOAL_APPROXIMATE);
>>>>>>> 8c12c888

  /* Solve it */
  mps_context_select_algorithm (s, (pol->ga) ? MPS_ALGORITHM_SECULAR_GA : MPS_ALGORITHM_SECULAR_MPSOLVE);
  mps_mpsolve (s);
  
  mpc_init2 (root, mps_context_get_data_prec_max (s));
  mpc_init2 (ctmp, mps_context_get_data_prec_max (s));
    
  /* Test if roots are equal to the roots provided in the check */   
  passed = true;

  rdpe_t * drad = rdpe_valloc (mps_context_get_degree (s));
  mpc_t * mroot = mpc_valloc (mps_context_get_degree (s));
  mpc_vinit2 (mroot, mps_context_get_degree (s), mps_context_get_data_prec_max (s));

  mps_context_get_roots_m (s, mroot, drad);

  for (i = 0; i < mps_context_get_degree (s); i++)   
    {   
      rdpe_t rtmp;   
      cdpe_t cdtmp;   
      rdpe_t min_dist;
      int found_root = 0;
      rdpe_t exp_drad;
      
      while (isspace (ch = getc (result_stream)));   
      ungetc (ch, result_stream);   
      mpc_inp_str (root, result_stream, 10);   

      if (mpc_eq_zero (root))
	{
	  zero_roots++;

	  /* We need to read it another time. This seems a bug in
	   * mpc_inp_str, but I don't get why is necessary. */
	  mpc_inp_str (root, result_stream, 10);
	  continue;
	}
      
      mpc_sub (ctmp, root, mroot[0]);   
      mpc_get_cdpe (cdtmp, ctmp);   
      cdpe_mod (rtmp, cdtmp);   
      rdpe_set (min_dist, rtmp);   

      if (getenv ("MPS_VERBOSE_TEST") && (strstr (pol->pol_file, getenv ("MPS_VERBOSE_TEST"))))
	{
	  printf ("Read root_%d = ", i);
	  mpc_out_str_2 (stdout, 10, mps_context_get_data_prec_max (s), mps_context_get_data_prec_max (s),
			 root);
	  printf ("\n");
	}
      
      for (j = 1; j < mps_context_get_degree (s); j++)   
   	{   
   	  mpc_sub (ctmp, root, mroot[j]);
     	  mpc_get_cdpe (cdtmp, ctmp);   
     	  cdpe_mod (rtmp, cdtmp);   
	  
     	  if (rdpe_le (rtmp, min_dist))
	    {
	      rdpe_set (min_dist, rtmp);
	      found_root = j;
	    }
	}

      mpc_get_cdpe (cdtmp, mroot[found_root]);
      cdpe_mod (rtmp, cdtmp);
      rdpe_mul_eq (rtmp, eps);
      rdpe_set (exp_drad, rtmp);
      
      if ((!rdpe_le (min_dist, drad[found_root]) && !rdpe_gt (drad[found_root], exp_drad)) && !mps_context_get_over_max (s))
	{
	  passed = false;
	  
	  if (getenv ("MPS_VERBOSE_TEST") && (strstr (pol->pol_file, getenv ("MPS_VERBOSE_TEST"))))
	    {
	      printf("Failing on root %d, with min_dist = ", found_root);
	      rdpe_out_str (stdout, min_dist);
	      printf("\ndrad_%d", found_root);
	      rdpe_out_str (stdout, drad[found_root]);
	      printf("\n");
	      printf("Approximation_%d = ", found_root);
	      mpc_out_str_2 (stdout, 10, -rdpe_Esp (drad[found_root]), -rdpe_Esp (drad[found_root]), mroot[found_root]);
	      printf("\n");
	    }
	}
    }

  if (zero_roots != mps_context_get_zero_roots (s))
    passed = false;

  if ((getenv ("MPS_VERBOSE_TEST") && strstr (pol->pol_file, getenv ("MPS_VERBOSE_TEST"))) || pol->DOLOG)
    {
      /* mps_context_set_output_format (s, MPS_OUTPUT_FORMAT_GNUPLOT_FULL); */
      mps_output (s);
    }
  
  fclose (result_stream);    
  
  mpc_clear (ctmp);   
  mpc_clear (root);
  mpc_vclear (mroot, mps_context_get_degree (s));
  
  free (mroot);
  free (drad);

  mps_context_free (s);

  if (passed)
    fprintf (stderr, "\rChecking \033[1m%-30s\033[0m [\033[32;1m  done  \033[0m]\n", 
	     get_pol_name_from_path (pol->pol_file));
  else
    fprintf (stderr, "\rChecking \033[1m%-30s\033[0m [\033[31;1m failed \033[0m]\n", 
	     get_pol_name_from_path (pol->pol_file));

  if (getenv ("MPS_VERBOSE_TEST"))
    fail_unless (passed == true,
		 "Computed results are not exact to the required "
		 "precision.\n" "\n" " Dumping test configuration: \n"
		 "   => Polynomial file: %s;\n" "   => Required digits: %d\n"
		 "   => Gemignani's approach: %s;\n"
		 "   => Starting phase: %s;\n", pol->pol_file, pol->out_digits,
		 mps_boolean_to_string (pol->ga),
		 (pol->phase == float_phase) ? "float_phase" : "dpe_phase");
  else
    fail_unless (passed == true,
		 "Computed results are not exact to the required precision");    

  return passed;
}

START_TEST (test_secsolve)
{
  test_secsolve_on_pol (test_polynomials[_i]);
}

END_TEST
START_TEST (test_secsolve_altern)
{
  /* Start with testing floating point without ga */
  test_pol *pol =
    test_pol_new ("test100", "secsolve", 10, dpe_phase, false);
  test_secsolve_on_pol (pol);
  test_pol_free (pol);
}
END_TEST

START_TEST (test_secsolve_altern_ga)
{
  test_pol *pol = 
    test_pol_new ("test100", "secsolve", 10, dpe_phase, true);

  test_secsolve_on_pol (pol);
  test_pol_free (pol);
}
END_TEST

START_TEST (test_secsolve_integer)
{
  /* Test integer parsing of secsolve, ga approach */
  test_pol *pol = test_pol_new ("integer", "secsolve", 250, dpe_phase, true);
  test_secsolve_on_pol (pol);
  test_pol_free (pol);
}
END_TEST

/**
 * @brief Simple test the checks if floating point exception
 * arise in this simple secular equation, that is likely to trigger
 * cancellation problems. 
 */
START_TEST (test_secsolve_simple)
{
  test_pol *pol = test_pol_new ("simple", "secsolve", 15, float_phase, true);
  test_secsolve_on_pol (pol);
  pol->ga = false;
  test_secsolve_on_pol (pol);
  test_pol_free (pol);
}
END_TEST

/**
 * @brief Test secsolve on some secular representation
 * of the wilkinson polynonmials. 
 */
START_TEST (test_secsolve_wilkinson)
{
  /* Testing the wilkinson polynomial of degree 20 */
  test_pol *pol = test_pol_new ("wilk20", "secsolve", 11, float_phase, true);
  test_secsolve_on_pol (pol);
  test_pol_free (pol);

  /* Testing the wilkinson polynomial of degree 40 */
  pol = test_pol_new ("wilk40", "secsolve", 11, float_phase, true);
  test_secsolve_on_pol (pol);
  test_pol_free (pol);

  /* Testing the wilkinson polynomial of degree 80 */
  pol = test_pol_new ("wilk80", "secsolve", 11, float_phase, true);
  test_secsolve_on_pol (pol);
  test_pol_free (pol);
}
END_TEST

START_TEST (test_secsolve_wilkinson_monomial)
{
  /* Testinf the wilkinson polynomial of degree 20 */
  test_pol *pol = test_pol_new ("wilk20", "unisolve", 11, float_phase, true);
  test_secsolve_on_pol (pol);
  test_pol_free (pol);

  pol = test_pol_new ("wilk40", "unisolve", 11, float_phase, true);
  test_secsolve_on_pol (pol);
  test_pol_free (pol);

  pol = test_pol_new ("wilk80", "unisolve", 11, float_phase, true);
  test_secsolve_on_pol (pol);
  test_pol_free (pol);
}
END_TEST

START_TEST (test_secsolve_nroots)
{
  /* Testing secsolve on some polynomial of the type x^n - 1 */
  test_pol *pol = test_pol_new ("nroots50", "unisolve", 11, float_phase, true);
  test_secsolve_on_pol (pol);
  test_pol_free (pol);  
}
END_TEST

START_TEST (test_secsolve_kam1_1) 
{ 
  /* Testing the kam polynomials */ 
  test_pol *pol = test_pol_new ("kam1_1", "unisolve", 11, float_phase, true); 
  test_secsolve_on_pol (pol); 
  test_pol_free (pol); 
} 
END_TEST 

START_TEST (test_secsolve_kam1_2)
{
  test_pol *pol = test_pol_new ("kam1_2", "unisolve", 11, float_phase, true);
  test_secsolve_on_pol (pol);
  test_pol_free (pol);
}
END_TEST

START_TEST (test_secsolve_kam1_3)
{
  test_pol *pol = test_pol_new ("kam1_3", "unisolve", 11, float_phase, true);
  test_secsolve_on_pol (pol);
  test_pol_free (pol);
}
END_TEST

START_TEST (test_secsolve_kam2_1) 
{ 
  test_pol *pol = test_pol_new ("kam2_1", "unisolve", 11, float_phase, true); 
  test_secsolve_on_pol (pol); 
  test_pol_free (pol); 
} 
END_TEST 
 
START_TEST (test_secsolve_kam2_2)
{
  test_pol *pol = test_pol_new ("kam2_2", "unisolve", 11, float_phase, true);
  test_secsolve_on_pol (pol);
  test_pol_free (pol);
}
END_TEST

START_TEST (test_secsolve_kam2_3)
{
  test_pol *pol = test_pol_new ("kam2_3", "unisolve", 11, float_phase, true);
  test_secsolve_on_pol (pol);
  test_pol_free (pol);
}
END_TEST

START_TEST (test_secsolve_kam3_1) 
{ 
  test_pol *pol = test_pol_new ("kam3_1", "unisolve", 11, float_phase, true); 
  test_secsolve_on_pol (pol); 
  test_pol_free (pol); 
} 
END_TEST 

START_TEST (test_secsolve_kam3_2)
{
  test_pol *pol = test_pol_new ("kam3_2", "unisolve", 11, float_phase, true);
  test_secsolve_on_pol (pol);
  test_pol_free (pol);
}
END_TEST

START_TEST (test_secsolve_kam3_3)
{
  test_pol *pol = test_pol_new ("kam3_3", "unisolve", 11, float_phase, true);
  test_secsolve_on_pol (pol);
  test_pol_free (pol);
}
END_TEST

START_TEST (test_secsolve_mand)
{
  /* Testing secsolve on the mandelbrot polynomials */

  /* Mandelbrot classic, degree 63 */
  test_pol *pol = test_pol_new ("mand63", "unisolve", 11, float_phase, true);
  test_secsolve_on_pol (pol);
  test_pol_free (pol);

  /* Mandelbrot classic, degree 127 */
  pol = test_pol_new ("mand127", "unisolve", 11, float_phase, true);
  test_secsolve_on_pol (pol);
  test_pol_free (pol);
  
}
END_TEST

START_TEST (test_secsolve_exp)
{
  /* Testing secsolve on truncated exponential series */
  test_pol * pol = test_pol_new ("exp50", "unisolve", 11, float_phase, true);
  test_secsolve_on_pol (pol);
  test_pol_free (pol);

  pol = test_pol_new ("exp100", "unisolve", 11, float_phase, true);
  test_secsolve_on_pol (pol);
  test_pol_free (pol);
}
END_TEST

START_TEST (test_secsolve_mignotte)
{
  test_pol * pol = test_pol_new ("mig1_100", "unisolve", 11, float_phase, true);
  test_secsolve_on_pol (pol);
  test_pol_free (pol);

  pol = test_pol_new ("mig1_200", "unisolve", 11, float_phase, true);
  test_secsolve_on_pol (pol);
  test_pol_free (pol);
}
END_TEST

START_TEST (test_secsolve_mult)
{
  test_pol * pol = test_pol_new ("mult1", "unisolve", 15, float_phase, true);
  test_secsolve_on_pol (pol);
  test_pol_free (pol);
}
END_TEST

START_TEST (test_secsolve_mult_high_precision)
{
  test_pol * pol = test_pol_new ("mult1", "unisolve", 400, float_phase, true);
  test_secsolve_on_pol (pol);
  test_pol_free (pol);
}
END_TEST

START_TEST (test_secsolve_toep)
{
  test_pol * pol = test_pol_new ("toep1_128", "unisolve", 15, float_phase, true);
  test_secsolve_on_pol (pol);
  test_pol_free (pol);
}
END_TEST

START_TEST (test_secsolve_trv)
{
  test_pol * pol = test_pol_new ("trv_m", "unisolve", 150, float_phase, true);
  test_secsolve_on_pol (pol);
  test_pol_free (pol);
}
END_TEST

START_TEST (test_secsolve_kir1_10)
{
  test_pol * pol = test_pol_new ("kir1_10", "unisolve", 10, float_phase, true);
  test_secsolve_on_pol (pol);
  test_pol_free (pol);
}
END_TEST

START_TEST (test_secsolve_kir1_10_hp)
{  
  test_pol * pol = test_pol_new ("kir1_10", "unisolve", 50 * LOG2_10, float_phase, true);
  test_secsolve_on_pol (pol);
  test_pol_free (pol);
}
END_TEST

START_TEST (test_secsolve_kir1_20)
{
  test_pol * pol = test_pol_new ("kir1_20", "unisolve", 10, float_phase, true);
  test_secsolve_on_pol (pol);
  test_pol_free (pol);
}
END_TEST

START_TEST (test_secsolve_kir1_40) 
{ 
  test_pol * pol = test_pol_new ("kir1_40", "unisolve", 10, float_phase, true); 
  test_secsolve_on_pol (pol); 
  test_pol_free (pol); 
} 
END_TEST 

START_TEST (test_secsolve_spiral10)
{
  test_pol * pol = test_pol_new ("spiral10", "unisolve", 10, float_phase, true);
  test_secsolve_on_pol (pol);
  test_pol_free (pol);
}
END_TEST

START_TEST (test_secsolve_spiral20)
{
  test_pol * pol = test_pol_new ("spiral20", "unisolve", 10, float_phase, true);
  test_secsolve_on_pol (pol);
  test_pol_free (pol);
}
END_TEST

START_TEST (test_secsolve_spiral10_high_precision)
{
  test_pol * pol = test_pol_new ("spiral10", "unisolve", 50, float_phase, true);
  test_secsolve_on_pol (pol);
  test_pol_free (pol);
}
END_TEST

START_TEST (test_secsolve_mig1_200_high_precision)
{
  test_pol * pol = test_pol_new ("mig1_200", "unisolve", 1000, float_phase, true);
  test_secsolve_on_pol (pol);
  test_pol_free (pol);
}
END_TEST

START_TEST (test_secsolve_mig1_500_1)
{
  test_pol * pol = test_pol_new ("mig1_500_1", "unisolve", 10, float_phase, true);
  test_secsolve_on_pol (pol);
  test_pol_free (pol);
}
END_TEST

/**
 * @brief Create the secsolve test suite
 */
  Suite * secsolve_suite (int standard)
{
  Suite *s = suite_create ("secsolve");

  /* Create a test case for the standard MPSolve case and
   * one for the Gemignani's approach. */
  TCase *tc_secular = tcase_create ("Secular equation");

  /* Add our tests */
  tcase_add_loop_test (tc_secular, test_secsolve, 0, standard);

  /* Case of a_i = (-1)^(i+1) , b_i = i */
  tcase_add_test (tc_secular, test_secsolve_altern);
  tcase_add_test (tc_secular, test_secsolve_altern_ga);

  /* Integer parsing */
  tcase_add_test (tc_secular, test_secsolve_integer);

  /* Simple secular equation with cancellation problems */
  tcase_add_test (tc_secular, test_secsolve_simple);

  /* Wilkinson polynomials */
  tcase_add_test (tc_secular, test_secsolve_wilkinson);

  /* MONOMIAL TEST CASE */
  TCase *tc_monomial = tcase_create ("Monomial input");

  /* Roots of the unity */
  tcase_add_test (tc_monomial, test_secsolve_nroots);

  /* Kam polynomials */
  tcase_add_test (tc_monomial, test_secsolve_kam1_1); 
  tcase_add_test (tc_monomial, test_secsolve_kam1_2);
  tcase_add_test (tc_monomial, test_secsolve_kam1_3);
  tcase_add_test (tc_monomial, test_secsolve_kam2_1); 
  tcase_add_test (tc_monomial, test_secsolve_kam2_2);
  tcase_add_test (tc_monomial, test_secsolve_kam2_3);
  tcase_add_test (tc_monomial, test_secsolve_kam3_1);
  tcase_add_test (tc_monomial, test_secsolve_kam3_2);
  tcase_add_test (tc_monomial, test_secsolve_kam3_3);
		  
  /* Exponentials */
  tcase_add_test (tc_monomial, test_secsolve_exp);

  /* Mandelbrot polynomials */
  tcase_add_test (tc_monomial, test_secsolve_mand);

  /* Chebyshev */
  tcase_add_test (tc_monomial, test_secsolve_mignotte);

  /* Wilkinson polynomials */
  tcase_add_test (tc_monomial, test_secsolve_wilkinson_monomial);

  /* Mult* polynomials */
  tcase_add_test (tc_monomial, test_secsolve_mult);
  tcase_add_test (tc_monomial, test_secsolve_mult_high_precision);

  /* Topelitz */
  tcase_add_test (tc_monomial, test_secsolve_toep);

  /* Traverso, polynomial generated by resolution of a polynomial
   * system using Groebner elimination. */
  tcase_add_test (tc_monomial, test_secsolve_trv);

  /* Kirinnis polynomials */
  tcase_add_test (tc_monomial, test_secsolve_kir1_10);
  tcase_add_test (tc_monomial, test_secsolve_kir1_10_hp);
  tcase_add_test (tc_monomial, test_secsolve_kir1_20);
  tcase_add_test (tc_monomial, test_secsolve_kir1_40); 

  /* Spiral polynomials */
  tcase_add_test (tc_monomial, test_secsolve_spiral10);
  tcase_add_test (tc_monomial, test_secsolve_spiral20);
  tcase_add_test (tc_monomial, test_secsolve_spiral10_high_precision);

  /* Mig polynomial with high precision */
  tcase_add_test (tc_monomial, test_secsolve_mig1_200_high_precision);
  tcase_add_test (tc_monomial, test_secsolve_mig1_500_1);

  /* Add test case to the suite */
  suite_add_tcase (s, tc_secular);
  suite_add_tcase (s, tc_monomial);

  return s;
}

int
main (void)
{
  int number_failed, standard = 0;

  starting_setup ();

  test_polynomials = (test_pol **) malloc (sizeof (test_pol *) * 9);

  /* Tests with rand15. pol */
  /* Standard MPSolvea approach */
  test_polynomials[standard++] =
    test_pol_new ("rand15", "secsolve", 15, float_phase, false);
  test_polynomials[standard++] =
    test_pol_new ("rand15", "secsolve", 600, float_phase, false);
  test_polynomials[standard++] =
    test_pol_new ("rand15", "secsolve", 15, dpe_phase, false);
  test_polynomials[standard++] =
    test_pol_new ("rand15", "secsolve", 600, dpe_phase, false);

  /* Gemignani's approach */
  test_polynomials[standard++] =
    test_pol_new ("rand15", "secsolve", 15, float_phase, true);
  test_polynomials[standard++] =
    test_pol_new ("rand15", "secsolve", 600, float_phase, true);

  /* Tests with rand120.pol */
  test_polynomials[standard++] =
    test_pol_new ("rand120", "secsolve", 15, float_phase, false);
  test_polynomials[standard++] =
    test_pol_new ("rand120", "secsolve", 15, dpe_phase, false);
  test_polynomials[standard++] =
    test_pol_new ("rand120", "secsolve", 15, float_phase, true);

  /* /\* Tests with deg500.pol *\/ */
  /* test_polynomials[standard++] = */
  /*   test_pol_new ("deg500", "secsolve", 15, float_phase, false); */
  /* test_polynomials[standard++] = */
  /*   test_pol_new ("deg500", "secsolve", 15, dpe_phase, false); */
  /* test_polynomials[standard++] = */
  /*   test_pol_new ("deg500", "secsolve", 15, float_phase, true); */

  /* Create a new test suite for secsolve and run it */
  Suite *s = secsolve_suite (standard);
  SRunner *sr = srunner_create (s);
  srunner_run_all (sr, CK_NORMAL);

  /* Get number of failed test and report */
  number_failed = srunner_ntests_failed (sr);
  srunner_free (sr);

  for (standard--; standard >= 0; standard--)
    test_pol_free (test_polynomials[standard]);
  free (test_polynomials);

  return (number_failed != 0);
}<|MERGE_RESOLUTION|>--- conflicted
+++ resolved
@@ -60,12 +60,8 @@
   fprintf (stderr, "Checking \033[1m%-30s\033[0m [\033[34;1mchecking\033[0m]", 
 	   get_pol_name_from_path (pol->pol_file));
 
-<<<<<<< HEAD
-  mps_context_set_output_goal (s, MPS_OUTPUT_GOAL_ISOLATE);
   mps_context_set_output_prec (s, pol->out_digits);
-=======
   mps_context_set_output_goal (s, MPS_OUTPUT_GOAL_APPROXIMATE);
->>>>>>> 8c12c888
 
   /* Solve it */
   mps_context_select_algorithm (s, (pol->ga) ? MPS_ALGORITHM_SECULAR_GA : MPS_ALGORITHM_SECULAR_MPSOLVE);
@@ -226,7 +222,7 @@
 START_TEST (test_secsolve_integer)
 {
   /* Test integer parsing of secsolve, ga approach */
-  test_pol *pol = test_pol_new ("integer", "secsolve", 250, dpe_phase, true);
+  test_pol *pol = test_pol_new ("integer", "secsolve", 20, dpe_phase, true);
   test_secsolve_on_pol (pol);
   test_pol_free (pol);
 }
