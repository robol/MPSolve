--- conflicted
+++ resolved
@@ -189,28 +189,12 @@
 
   /* Gemignani's approach */
   test_polynomials[standard++] = test_pol_new("rand15", "secsolve", 15, float_phase, true);
-<<<<<<< HEAD
-  test_polynomials[standard++] = test_pol_new("rand15", "secsolve", 50, float_phase, true);
-  // test_polynomials[standard++] = test_pol_new("rand15", "secsolve", 400, float_phase, true);
-  test_polynomials[standard++] = test_pol_new("rand15", "secsolve", 15, dpe_phase, true);
-  test_polynomials[standard++] = test_pol_new("rand15", "secsolve", 50, dpe_phase, true);
-  // test_polynomials[standard++] = test_pol_new("rand15", "secsolve", 400, dpe_phase, true);
-=======
   test_polynomials[standard++] = test_pol_new("rand15", "secsolve", 200, float_phase, true);
->>>>>>> 2bbbded4
 
   /* Tests with rand120.pol */
   test_polynomials[standard++] = test_pol_new("rand120", "secsolve", 15, float_phase, false);
   test_polynomials[standard++] = test_pol_new("rand120", "secsolve", 15, dpe_phase, false);
   test_polynomials[standard++] = test_pol_new("rand120", "secsolve", 15, float_phase, true);
-<<<<<<< HEAD
-  test_polynomials[standard++] = test_pol_new("rand120", "secsolve", 50, float_phase, true);
-  // test_polynomials[standard++] = test_pol_new("rand120", "secsolve", 400, float_phase, true);
-  test_polynomials[standard++] = test_pol_new("rand120", "secsolve", 15, dpe_phase, true);
-  test_polynomials[standard++] = test_pol_new("rand120", "secsolve", 50, dpe_phase, true);
-  // test_polynomials[standard++] = test_pol_new("rand120", "secsolve", 400, dpe_phase, true);
-=======
->>>>>>> 2bbbded4
 
   /* Create a new test suite for secsolve and run it */
   Suite *s = secsolve_suite(standard);
