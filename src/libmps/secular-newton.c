/*
 * This file is part of MPSolve 3.0
 *
 * Copyright (C) 2001-2012, Dipartimento di Matematica "L. Tonelli", Pisa.
 * License: http://www.gnu.org/licenses/gpl.html GPL version 3 or higher
 *
 * Authors: 
 *   Dario Andrea Bini <bini@dm.unipi.it>
 *   Giuseppe Fiorentino <fiorent@dm.unipi.it>
 *   Leonardo Robol <robol@mail.dm.unipi.it>
 */


#include <mps/mps.h>
#include <limits.h>
#include <math.h>

#define MPS_2SQRT2 2.82842712474619009760
#define KAPPA_LOG (log2(sec->n) + 7 * 1.4151135 + 1)
#define KAPPA (sec->n + 7 * 1.4142135623)
#define MPS_SQRT2 1.4142135623

/* We need some special codes to identify the meaning of the exit
 * status of mps_secular_fparallel_sum() and its DPE and MP
 * versions. */
#define MPS_PARALLEL_SUM_SUCCESS -1
#define MPS_PARALLEL_SUM_FAILED  -2

/**
 * @brief Perform the evaluation of the Newton correction with the formula
 * obtained implicitly by the secular equation using the parallel
 * algorithm.
 * 
 * @param s The mps_context associated to the current computation
 * @param root The approximation that shall be used as evaluation point
 * @param n The length of the terms that should be summed by the function
 * @param afpc A pointer to the first floating point a_i coefficient
 * @param bfpc A pointer to the first floating point b_i coefficient
 * @param pol The complex value where the result of the evaluation of S(x) will
 *   be stored
 * @param fp The complex value where the result of the evaluation of S'(x) will be
 *   stored
 * @param sumb The complex value where the result of the evaluation of the sum of 
 *   the terms \f$\frac{1}{(x - b_i)}\f$ will be stored
 * @param asum A pointer to a double where the sum of the module of the complex terms
 *   \f$\frac{a_i}{(x - b_i)}\f$ will be saved
 * @param asum2 A pointer to a double where the sum of the module of the complex terms
 *   \f$\frac{a_i}{(x - b_i)^2}\f$ will be stored
 * @param asumb A pointer to a double where the sum of the moduli of the complex terms
 *   \f$\frac{1}{x - b_i}\f$ will be stored
 * @return If the returned value is a positive integer it is the index of the \f$b_i\f$ term 
 *   that is equal to \f$x\f$, suggesting that the alternate evaluation algorithm must be used. 
 *   If it is MPS_PARALLEL_SUM_FAILED then a floting point was encountered in the computation, 
 *   while MPS_PARALLEL_SUM_SUCCESS indicates that the evaluation was successful. 
 */
int
mps_secular_fparallel_sum (mps_context * s, mps_approximation * root, int n, cplx_t * afpc, cplx_t * bfpc,
			   cplx_t pol, cplx_t fp, cplx_t sumb, double * asum, double * asum2, double * asumb)
{
  if (n <= 2)
    {
      int i;
      cplx_t ctmp, ctmp2;
      for (i = 0; i < n; i++)
	{
	  /* Compute z - b_i */
	  cplx_sub (ctmp, root->fvalue, bfpc[i]);
	  
	  /* Check if we are in the case where z == b_i and return,
	   * without doing any further iteration */
	  if (cplx_eq_zero (ctmp))
	    {
	      return i;
	    }

	  /* Compute (z-b_i)^{-1} */
	  cplx_inv_eq (ctmp);
	  if (isinf (cplx_Re (ctmp)) || 
	      isinf (cplx_Re (ctmp)))
	    {
	      root->again = false;	     
	      return MPS_PARALLEL_SUM_FAILED;
	    }

	  /* Compute sum of (z-b_i)^{-1} */
	  cplx_add_eq (sumb, ctmp);

	  /* Add the module of the term to asumb */
	  *asumb += cplx_mod (ctmp);

	  /* Compute a_i / (z - b_i) */
	  cplx_mul (ctmp2, afpc[i], ctmp);

	  /* Compute the sum of module of (a_i/(z-b_i)) * (i + 2) */
	  *asum += cplx_mod (ctmp2);

	  /* Add a_i / (z - b_i) to pol */
	  cplx_add_eq (pol, ctmp2);

	  /* Compute a_i / (z - b_i)^2a */
	  cplx_mul_eq (ctmp2, ctmp);

	  /* Add the module of the term of the derivative to the sum */
	  *asum2 += cplx_mod (ctmp2);

	  /* Add it to fp */
	  cplx_sub_eq (fp, ctmp2);
	}
      
      return MPS_PARALLEL_SUM_SUCCESS;
    }
  else 
    {
      int i = n/2, k;
      if ((k = mps_secular_fparallel_sum (s, root, i, afpc, bfpc, pol, fp, sumb, asum, asum2, asumb)) >= 0)
	{
	  return k;
	}
      if ((k = mps_secular_fparallel_sum (s, root, n-i, afpc + i, bfpc + i, pol, fp, sumb, asum, asum2, asumb)) >= 0)
	{
	  return i + k;
	}
      
      return MPS_PARALLEL_SUM_SUCCESS;
    }
}

void
mps_secular_fnewton (mps_context * s, mps_approximation * root, cplx_t corr,
                     void * user_data,
		     mps_boolean skip_radius_computation)
{
  int i;
  cplx_t ctmp, ctmp2, pol, fp, sumb;
  double apol, acorr, afp;
  double asum = 0.0, asum2 = 0.0, asumb = 0.0, asum_on_apol, ax = cplx_mod (root->fvalue);
  mps_secular_iteration_data * data = user_data;
  mps_secular_equation *sec = (mps_secular_equation *) s->secular_equation;

  cplx_t *afpc, *bfpc;

  if (data)
    {
      afpc = data->local_afpc;
      bfpc = data->local_bfpc;
    }
  else
    {
      afpc = sec->afpc;
      bfpc = sec->bfpc;
    }

  cplx_t x;
  cplx_set (x, root->fvalue);

  /* First set again to true */
  root->again = true;

  cplx_set (pol, cplx_zero);
  cplx_set (fp, cplx_zero);
  cplx_set (sumb, cplx_zero);
  cplx_set (corr, cplx_zero);

  if ((i = mps_secular_fparallel_sum (s, root, sec->n, s->secular_equation->afpc, 
				      s->secular_equation->bfpc, pol, 
				      fp, sumb, &asum, &asum2, &asumb)) >= 0)
    {
      int k;
      asum = 0.0;

      for (k = 0; k < sec->n; k++)
	{
<<<<<<< HEAD
	  *again = true;
	  int k;
	  double acorr;
	  double sigma = 0;

	  for (k = 0; k < sec->n; k++)
	    {
	      if (i != k)
		{
		  cplx_sub (ctmp, bfpc[i], bfpc[k]);
		  cplx_add (ctmp2, afpc[i], afpc[k]);
		  cplx_div_eq (ctmp2, ctmp);
		  cplx_add_eq (corr, ctmp2);

		  sigma += cplx_mod (ctmp2);
		}
	    }

	  if (!cplx_eq_zero (corr))
	    {
	      if (cplx_mod (corr) < sigma * DBL_EPSILON * KAPPA)
		*again = false;

	      cplx_div (corr, afpc[i], corr);
	      
	      acorr = cplx_mod (corr);
	      if (acorr < ax * DBL_EPSILON * sec->n)
		{
		  *again = false;
		}
=======
	  if (i != k)
	    {
	      cplx_sub (ctmp, bfpc[i], bfpc[k]);
	      cplx_add (ctmp2, afpc[i], afpc[k]);
	      cplx_div_eq (ctmp2, ctmp);
	      cplx_add_eq (corr, ctmp2);

	      asum += cplx_mod (ctmp2);
>>>>>>> 15569fae
	    }
	}

      cplx_sub_eq (corr, cplx_one);

      if (!cplx_eq_zero (corr))
	{
	  cplx_div (corr, afpc[i], corr);
	      
	  acorr = cplx_mod (corr);
	  if (acorr < ax * DBL_EPSILON)
	    {
	      root->again = false;
	      if (asum * KAPPA * DBL_EPSILON < acorr)
		root->approximated = true;
	    }
	}
      else
	root->again = false;
      
      return;
    }

  if (i == MPS_PARALLEL_SUM_FAILED)
    {
      s->root_status[data->k] = MPS_ROOT_STATUS_NOT_FLOAT;
      root->again = false;
      return;
    }

  /* Compute secular function */
  cplx_sub_eq (pol, cplx_one);
  asum += 1.0;

  /* Compute the module of pol */
  apol = cplx_mod (pol);
  afp = cplx_mod (fp);

  /* Compute newton correction */
  cplx_mul (corr, pol, sumb);
  cplx_add_eq (corr, fp);
  if (cplx_eq_zero (corr))
      cplx_set (corr, pol);
  else
    cplx_div (corr, pol, corr);

  asum_on_apol = asum / apol;
  acorr = cplx_mod (corr);

  /* If the approximation falls in the root neighbourhood then we can stop */
  if ((asum_on_apol + 1) * KAPPA * DBL_EPSILON > 1)
    {
      if (data && s->debug_level & MPS_DEBUG_PACKETS)
	MPS_DEBUG (s, "Setting again to false on root %ld for root neighbourhood", data->k);
      root->again = false;

      if ((KAPPA * asum / afp < 1))
	{
	  if (data && s->debug_level & MPS_DEBUG_PACKETS)
	    {
	      MPS_DEBUG (s, "Setting approximated = true on root %ld for small conditioning number", data->k);
	    }
	  root->approximated = true;
	}
    }
  else if (acorr < MPS_SQRT2 * ax * DBL_EPSILON)
    {
      if (data && s->debug_level & MPS_DEBUG_PACKETS)
	MPS_DEBUG (s, "Setting approximated to true on root %ld for small Newton correction", data->k);
      root->again = false;  
      root->approximated = true;
    }

<<<<<<< HEAD
  /* We compute the following values in order to give a guaranteed
   * Newton inclusion circle. */
  if (!skip_radius_computation)
    { 
      double g_pol = apol + (DBL_EPSILON * asum * MPS_2SQRT2);
      double g_fp = cplx_mod (fp) - (DBL_EPSILON * asum2 * MPS_2SQRT2);
      double g_sumb = cplx_mod (sumb) + (DBL_EPSILON * asumb * MPS_2SQRT2);

      /* pthread_mutex_lock (data->gs_mutex); */
      /* MPS_DEBUG (s, "pol_%ld = %e", data->k, cplx_mod (pol)); */
      /* MPS_DEBUG (s, "fp_%ld = %e", data->k, cplx_mod (fp)); */
      /* MPS_DEBUG (s, "sumb_%ld = %e", data->k, cplx_mod (sumb)); */
      /* MPS_DEBUG (s, "g_pol_%ld = %e", data->k, g_pol); */
      /* MPS_DEBUG (s, "g_fp_%ld = %e", data->k, g_fp); */
      /* MPS_DEBUG (s, "g_sumb_%ld = %e", data->k, g_sumb); */

      new_rad = g_pol / (g_fp - g_pol * g_sumb) * sec->n + ax * DBL_EPSILON;

      /* MPS_DEBUG (s, "new_rad_%ld = %e", data->k, new_rad); */
      /* pthread_mutex_unlock (data->gs_mutex); */

      if (new_rad < *rad && !(g_fp < 0 || new_rad < 0))
	*rad = new_rad;
=======
  if (!cplx_eq_zero (corr) && root->again)
    {
      double new_rad = acorr * s->n * (1 + KAPPA * DBL_EPSILON * asum_on_apol);

      if ((new_rad > 0) && (new_rad < root->frad))
	root->frad = new_rad;
    }
}

/**
 * @brief Perform the evaluation of the DPE Newton correction with the formula
 * obtained implicitly by the secular equation using the parallel
 * algorithm.
 * 
 * @param s The mps_context associated to the current computation
 * @param root The approximation that shall be used as evaluation point
 * @param n The length of the terms that should be summed by the function
 * @param adpc A pointer to the first DPE a_i coefficient
 * @param bdpc A pointer to the first DPE b_i coefficient
 * @param pol The CDPE value where the result of the evaluation of S(x) will
 *   be stored
 * @param fp The CDPE value where the result of the evaluation of S'(x) will be
 *   stored
 * @param sumb The CDPE value where the result of the evaluation of the sum of 
 *   the terms \f$\frac{1}{(x - b_i)}\f$ will be stored
 * @param asum The RDPE value where the sum of the module of the complex terms
 *   \f$\frac{a_i}{(x - b_i)}\f$ will be saved
 * @param asum2 The RDPE value where the sum of the module of the complex terms
 *   \f$\frac{a_i}{(x - b_i)^2}\f$ will be stored
 * @param asumb The RDPE value where the sum of the moduli of the complex terms
 *   \f$\frac{1}{x - b_i}\f$ will be stored
 * @return If the returned value is a positive integer it is the index of the \f$b_i\f$ term 
 *   that is equal to \f$x\f$, suggesting that the alternate evaluation algorithm must be used. 
 *   If it is MPS_PARALLEL_SUM_FAILED then a floting point was encountered in the computation, 
 *   while MPS_PARALLEL_SUM_SUCCESS indicates that the evaluation was successful. 
 */
int
mps_secular_dparallel_sum (mps_context * s, mps_approximation * root, int n, cdpe_t * adpc, cdpe_t * bdpc,
			   cdpe_t pol, cdpe_t fp, cdpe_t sumb, rdpe_t asum, rdpe_t asum2, rdpe_t asumb)
{
  if (n <= 2)
    {
      int i;
      cdpe_t ctmp, ctmp2;
      rdpe_t rtmp;
      for (i = 0; i < n; i++)
	{
	  /* Compute z - b_i */
	  cdpe_sub (ctmp, root->dvalue, bdpc[i]);
	  
	  /* Check if we are in the case where z == b_i and return,
	   * without doing any further iteration */
	  if (cdpe_eq_zero (ctmp))
	    {
	      return i;
	    }
	    
	  /* Add the module of 1 / (x - b_i) to asumb */
	  cdpe_mod (rtmp, ctmp);
	  rdpe_add_eq (asumb, rtmp);

	  /* Compute (z-b_i)^{-1} */
	  cdpe_inv_eq (ctmp);

	  /* Compute sum of (z-b_i)^{-1} */
	  cdpe_add_eq (sumb, ctmp);

	  /* Compute a_i / (z - b_i) */
	  cdpe_mul (ctmp2, adpc[i], ctmp);

	  /* Compute the sum of module of (a_i/(z-b_i)) * (i + 2) */
	  cdpe_mod (rtmp, ctmp2);
	  rdpe_add_eq (asum, rtmp);

	  /* Add a_i / (z - b_i) to pol */
	  cdpe_add_eq (pol, ctmp2);

	  /* Compute a_i / (z - b_i)^2a */
	  cdpe_mul_eq (ctmp2, ctmp);
	  
	  /* Add the module of a_i / (x - b_i)^2 to asum2 */
	  cdpe_mod (rtmp, ctmp2);
	  rdpe_add_eq (asum2, rtmp);

	  /* Add it to fp */
	  cdpe_sub_eq (fp, ctmp2);
	}
      
      return MPS_PARALLEL_SUM_SUCCESS;
    }
  else 
    {
      int i = n/2, k;
      if ((k = mps_secular_dparallel_sum (s, root, i, adpc, bdpc, pol, fp, sumb, asum, asum2, asumb)) >= 0)
	{
	  return k;
	}
      if ((k = mps_secular_dparallel_sum (s, root, n-i, adpc + i, bdpc + i, pol, fp, sumb, asum, asum2, asumb)) >= 0)
	{
	  return i + k;
	}
      
      return MPS_PARALLEL_SUM_SUCCESS;
>>>>>>> 15569fae
    }
}

void
mps_secular_dnewton (mps_context * s, mps_approximation * root, cdpe_t corr,
                     void * user_data,
		     mps_boolean skip_radius_computation)
{
  int i;
  cdpe_t ctmp, ctmp2, pol, fp, sumb, x;
  rdpe_t apol, asum, asumb, asum2, asum_on_apol, ax, rtmp, rtmp2, acorr;
  mps_secular_iteration_data * data = user_data;
  mps_secular_equation *sec = (mps_secular_equation *) s->secular_equation;

  cdpe_set (x, root->dvalue);
  rdpe_set (asum, rdpe_zero);
  rdpe_set (asumb, rdpe_zero);
  rdpe_set (asum2, rdpe_zero);
  cdpe_mod (ax, x);

  /* First set again to true */
  root->again = true;

  cdpe_set (pol, cdpe_zero);
  cdpe_set (fp, cdpe_zero);
  cdpe_set (sumb, cdpe_zero);
  cdpe_set (corr, cdpe_zero);

  if ((i = mps_secular_dparallel_sum (s, root, sec->n, s->secular_equation->adpc, s->secular_equation->bdpc, 
				       pol, fp, sumb, asum, asum2, asumb)) != MPS_PARALLEL_SUM_SUCCESS)
    {
      int k;
      rdpe_set (asum, rdpe_zero);

      for (k = 0; k < sec->n; k++)
	{
	  if (i != k)
	    {
	      cdpe_sub (ctmp, sec->bdpc[i], sec->bdpc[k]);
	      cdpe_add (ctmp2, sec->adpc[i], sec->adpc[k]);
	      cdpe_div_eq (ctmp2, ctmp);
	      cdpe_add_eq (corr, ctmp2);

	      cdpe_mod (rtmp, ctmp2);
	      rdpe_add_eq (asum, rtmp);
	    }
	}

      cdpe_sub_eq (corr, cdpe_one);

      if (!cdpe_eq_zero (corr))
	{
	  cdpe_div (corr, sec->adpc[i], corr);
<<<<<<< HEAD
	  cdpe_mod (acorr, corr); 
	  rdpe_mul_d (rtmp, acorr, sec->n * (1 + sec->n * DBL_EPSILON)); 
	  if (rdpe_lt (rtmp, s->drad[i])) 
	    rdpe_set (s->drad[i], rtmp); 

	  rdpe_mul_d (rtmp, ax, DBL_EPSILON);
	  if (rdpe_lt (acorr, rtmp))
	    *again = false;

	  /* rdpe_mul_d (rtmp, sigma, KAPPA * DBL_EPSILON); */
	  /* rdpe_add_eq (rtmp, rdpe_one); */
	  /* rdpe_mul (rad, rtmp, acorr); */

          return;
=======
	      
	  cdpe_mod (rtmp, corr);
	  rdpe_mul_d (rtmp2, ax, DBL_EPSILON);
	  if (rdpe_lt (rtmp, rtmp2))
	    {
	      root->again = false;
	      
	      rdpe_mul_d (rtmp2, asum, KAPPA * DBL_EPSILON);
	      if (rdpe_lt (rtmp2, rtmp))
		  root->approximated = true;
	    }
>>>>>>> 15569fae
	}

      return;
    }

  /* Compute secular function */
  cdpe_sub_eq (pol, cdpe_one);
  rdpe_add_eq (asum, rdpe_one);

  /* Compute the module of pol */
  cdpe_mod (apol, pol);

  /* Compute newton correction */
  cdpe_mul (corr, pol, sumb);
  cdpe_add_eq (corr, fp);
  if (cdpe_eq_zero (corr))
      cdpe_set (corr, pol);
  else
    cdpe_div (corr, pol, corr);

  rdpe_div (asum_on_apol, asum, apol);

  /* If the approximation falls in the root neighbourhood then we can stop */
  rdpe_add (rtmp, asum_on_apol, rdpe_one);
  rdpe_mul_eq_d (rtmp, KAPPA * DBL_EPSILON);
  if (rdpe_gt (rtmp, rdpe_one))
    {
      if (data && s->debug_level & MPS_DEBUG_PACKETS)
	MPS_DEBUG (s, "Setting again to false on root %ld for root neighbourhood", data->k);
      root->again = false;

      rdpe_mul_d (rtmp, asum, KAPPA);
      cdpe_mod (rtmp2, fp);
      if (rdpe_lt (rtmp, rtmp2))
	{
	  if (data && s->debug_level & MPS_DEBUG_PACKETS)
	    {
	      MPS_DEBUG (s, "Setting approximated = true on root %ld for small conditioning number", data->k);
	    }
	  root->approximated = true;
	}
    }
  else 
    {
      cdpe_mod (acorr, corr);
      rdpe_mul_d (rtmp2, ax, MPS_SQRT2 * DBL_EPSILON);
      if (rdpe_lt (acorr, rtmp2))
	{
	  if (data && s->debug_level & MPS_DEBUG_PACKETS)
	    MPS_DEBUG (s, "Setting approximated to true on root %ld for small Newton correction", data->k);
	  root->again = false;  
	  root->approximated = true;
	}
    }

  if (!cdpe_eq_zero (corr) && root->again)
    {
      rdpe_t new_rad;
      cdpe_mod (new_rad, corr);
      rdpe_mul_d (rtmp, asum_on_apol, KAPPA * DBL_EPSILON);
      rdpe_add_eq (rtmp, rdpe_one);
      rdpe_mul_eq_d (rtmp, sec->n);
      rdpe_mul_eq (new_rad, rtmp);

      if (rdpe_lt (new_rad, root->drad))
	rdpe_set (root->drad, new_rad);
    }
}

/**
 * @brief Perform the evaluation of the MP Newton correction with the formula
 * obtained implicitly by the secular equation using the parallel
 * algorithm.
 * 
 * @param s The mps_context associated to the current computation
 * @param root The approximation that shall be used as evaluation point
 * @param n The length of the terms that should be summed by the function
 * @param ampc A pointer to the first MP a_i coefficient
 * @param bmpc A pointer to the first MP b_i coefficient
 * @param pol The MP value where the result of the evaluation of S(x) will
 *   be stored
 * @param fp The MP value where the result of the evaluation of S'(x) will be
 *   stored
 * @param sumb The MP value where the result of the evaluation of the sum of 
 *   the terms \f$\frac{1}{(x - b_i)}\f$ will be stored
 * @param asum The RDPE value where the sum of the module of the complex terms
 *   \f$\frac{a_i}{(x - b_i)}\f$ will be saved
 * @param asum2 The RDPE value where the sum of the module of the complex terms
 *   \f$\frac{a_i}{(x - b_i)^2}\f$ will be stored
 * @param asumb The RDPE value where the sum of the moduli of the complex terms
 *   \f$\frac{1}{x - b_i}\f$ will be stored
 * @return If the returned value is a positive integer it is the index of the \f$b_i\f$ term 
 *   that is equal to \f$x\f$, suggesting that the alternate evaluation algorithm must be used. 
 *   If it is MPS_PARALLEL_SUM_FAILED then a floting point was encountered in the computation, 
 *   while MPS_PARALLEL_SUM_SUCCESS indicates that the evaluation was successful. 
 */
int
mps_secular_mparallel_sum (mps_context * s, mps_approximation * root, int n, mpc_t * ampc, mpc_t * bmpc,
			   mpc_t pol, mpc_t fp, mpc_t sumb, rdpe_t asum, rdpe_t asum2, rdpe_t asumb, 
			   pthread_mutex_t * ampc_mutex, pthread_mutex_t * bmpc_mutex)
{
  long int wp = mpc_get_prec (ampc[0]);

  if (n <= 4)
    {
      int i;
      mpc_t ctmp, ctmp2;
      rdpe_t rtmp;

      mpc_init2 (ctmp, wp);
      mpc_init2 (ctmp2, wp);

      for (i = 0; i < n; i++)
	{
	  /* Compute z - b_i */
	  pthread_mutex_lock (&bmpc_mutex[i]);
	  mpc_sub (ctmp, root->mvalue, bmpc[i]);
	  pthread_mutex_unlock (&bmpc_mutex[i]);
	  
	  /* Check if we are in the case where z == b_i and return,
	   * without doing any further iteration */
	  if (mpc_eq_zero (ctmp))
	    {
	      mpc_clear (ctmp);
	      mpc_clear (ctmp2);
	      return i;
	    }

	  /* Compute (z-b_i)^{-1} */
	  mpc_inv_eq (ctmp);
	  
	  /* Add the module of 1 / (x - b_i) to asumb */
	  mpc_rmod (rtmp, ctmp);
	  rdpe_add_eq (asumb, rtmp);

	  /* Compute sum of (z-b_i)^{-1} */
	  mpc_add_eq (sumb, ctmp);

	  /* Compute a_i / (z - b_i) */
	  pthread_mutex_lock (&ampc_mutex[i]);
	  mpc_mul (ctmp2, ampc[i], ctmp);
	  pthread_mutex_unlock (&ampc_mutex[i]);

	  /* Compute the sum of module of (a_i/(z-b_i)) * (i + 2) */
	  mpc_rmod (rtmp, ctmp2);
	  rdpe_add_eq (asum, rtmp);

	  /* Add a_i / (z - b_i) to pol */
	  mpc_add_eq (pol, ctmp2);

	  /* Compute a_i / (z - b_i)^2a */
	  mpc_mul_eq (ctmp2, ctmp);
	  
	  /* Add the module of a_i / (x - b_i)^2 to asum2 */
	  mpc_rmod (rtmp, ctmp2);
	  rdpe_add_eq (asum2, rtmp);

	  /* Add it to fp */
	  mpc_sub_eq (fp, ctmp2);
	}

      mpc_clear (ctmp);
      mpc_clear (ctmp2);
      
<<<<<<< HEAD
      rdpe_mul_d (g_pol, asum, DBL_EPSILON * MPS_2SQRT2);
      rdpe_add_eq_d (g_pol, 1.0);
      rdpe_mul_eq (g_pol, apol);

      rdpe_mul_d (g_fp, asum2, -DBL_EPSILON * MPS_2SQRT2);
      rdpe_add_eq_d (g_fp, 1.0);
      cdpe_mod (rtmp, fp);
      rdpe_mul_eq (g_fp, rtmp);

      rdpe_mul_d (g_sumb, asumb, DBL_EPSILON * MPS_2SQRT2);
      rdpe_add_eq_d (g_sumb, 1.0);
      cdpe_mod (rtmp, sumb);
      rdpe_mul_eq (g_sumb, rtmp);

      rdpe_mul (new_rad, g_pol, g_sumb);
      rdpe_sub (new_rad, g_fp, new_rad);
      rdpe_div (new_rad, g_pol, new_rad);
      rdpe_mul_eq_d (new_rad, sec->n);

      rdpe_mul_d (rtmp, ax, DBL_EPSILON);
      rdpe_add_eq (new_rad, rtmp);
=======
      return MPS_PARALLEL_SUM_SUCCESS;
    }
  else 
    {
      int i = n/2, k;

      if ((k = mps_secular_mparallel_sum (s, root, i, ampc, bmpc, pol, fp, sumb, asum, asum2, asumb, ampc_mutex, bmpc_mutex)) >= 0)
	{
	  return k;
	}
      if ((k = mps_secular_mparallel_sum (s, root, n-i, ampc + i, bmpc + i, pol, fp, sumb, asum, asum2, asumb, ampc_mutex + i, bmpc_mutex + i)) >= 0)
	{
	  return i + k;
	}
>>>>>>> 15569fae
      
      return MPS_PARALLEL_SUM_SUCCESS;
    }
}

void
mps_secular_mnewton (mps_context * s, mps_approximation * root, mpc_t corr,
		     void * user_data,
		     mps_boolean skip_radius_computation)
{
  int i;
  mpc_t ctmp, ctmp2, pol, fp, sumb;
  cdpe_t cdtmp;
  rdpe_t apol, rtmp, ax, afp, rtmp2;
  rdpe_t asum_on_apol, acorr;

  rdpe_t asum, asumb, asum2;
  rdpe_t asum_eps, asumb_eps;

  mpc_t * ampc;
  mpc_t * bmpc;

  mps_secular_equation * sec = s->secular_equation;
  mps_secular_iteration_data * data = user_data;

  long int wp = mpc_get_prec (corr);

  ampc = data->local_ampc;
  bmpc = data->local_bmpc;

  mpc_get_cdpe (cdtmp, root->mvalue);
  cdpe_mod (ax, cdtmp);

  root->again = true;

  mpc_init2 (ctmp, wp);
  mpc_init2 (ctmp2, wp);
  mpc_init2 (pol, wp);
  mpc_init2 (fp, wp);
  mpc_init2 (sumb, wp);

  rdpe_set (asum, rdpe_zero);
  rdpe_set (asumb, rdpe_zero);
  rdpe_set (asum2, rdpe_zero);

  if ((i = mps_secular_mparallel_sum (s, root, sec->n, ampc, bmpc, pol, fp, sumb, 
				      asum, asum2, asumb, sec->ampc_mutex, sec->bmpc_mutex)) != MPS_PARALLEL_SUM_SUCCESS)
    {
      int k;
      mpc_t ampc_i, bmpc_i;

      mpc_init2 (ampc_i, wp);
      mpc_init2 (bmpc_i, wp);
      
      mpc_set_ui (corr, 0U, 0U);

      pthread_mutex_lock (&sec->ampc_mutex[i]);
      mpc_set (ampc_i, sec->ampc[i]);
      pthread_mutex_unlock (&sec->ampc_mutex[i]);

      pthread_mutex_lock (&sec->bmpc_mutex[i]);
      mpc_set (bmpc_i, sec->bmpc[i]);
      pthread_mutex_unlock (&sec->bmpc_mutex[i]);

      for (k = 0; k < sec->n; k++)
	{
	  if (i != k)
	    {
	      pthread_mutex_lock (&sec->bmpc_mutex[k]); 
	      mpc_sub (ctmp, bmpc_i, sec->bmpc[k]);
	      pthread_mutex_unlock (&sec->bmpc_mutex[k]); 

	      pthread_mutex_lock (&sec->ampc_mutex[k]); 
	      mpc_add (ctmp2, ampc_i, sec->ampc[k]);
	      pthread_mutex_unlock (&sec->ampc_mutex[k]); 

	      mpc_div_eq (ctmp2, ctmp);
	      mpc_add_eq (corr, ctmp2);
	    }
	}

      mpc_set_ui (ctmp, 1U, 0U);
      mpc_sub_eq (corr, ctmp);

      mpc_div (corr, ampc_i, corr);
      mpc_rmod (acorr, corr);
 
      rdpe_mul (rtmp, ax, s->mp_epsilon); 
      if (root->again && rdpe_lt (acorr, rtmp)) 
        {
	  root->again = false;
	  
	  /* Mark the root as approximated only if the Newton correction
	   * computation was well conditioned. */
	  rdpe_mul_d (rtmp, asum, KAPPA);
	  rdpe_mul_eq (rtmp, s->mp_epsilon);
	  if (rdpe_lt (rtmp, acorr))
	    root->approximated = true;
	}

      mpc_clear (ampc_i);
      mpc_clear (bmpc_i);

      goto mnewton_cleanup;
    }

  /* Finalize the computation of S(x) */
  mpc_sub_eq_ui (pol, 1U, 0U);
  rdpe_add_eq (asum, rdpe_one);

  /* Compute the local error */
  rdpe_mul (asum_eps, asum, s->mp_epsilon);
  rdpe_mul (asumb_eps, asumb, s->mp_epsilon);

  /* Compute newton correction */
  mpc_mul (ctmp, sumb, pol);
  mpc_add (ctmp, fp, ctmp);
  if (!mpc_eq_zero (ctmp))
    mpc_div (corr, pol, ctmp);
  else
    {
      if (s->debug_level & MPS_DEBUG_PACKETS)
	MPS_DEBUG (s, "The derivative is null!");
      mpc_set (corr, pol);
    }

  /* Compute some modules */
  mpc_rmod (acorr, corr);
  mpc_rmod (apol, pol);
  mpc_rmod (afp, fp);

  /* Compute asum / apol */
  rdpe_div (asum_on_apol, asum, apol);

  /* Check if more iteration on this root are needed or not */
  rdpe_add (rtmp, rdpe_one, asum_on_apol);
  rdpe_mul_eq (rtmp, s->mp_epsilon);
  rdpe_mul_eq_d (rtmp, MPS_2SQRT2 * sec->n);
  if (rdpe_gt (rtmp, rdpe_one))
    {
      root->again = false;
      if (s->debug_level & MPS_DEBUG_PACKETS)
	MPS_DEBUG (s, "Stopping Aberth iterations due to root neighborhood");

      mpc_rmod (rtmp2, fp);
      rdpe_div (rtmp, asumb, rtmp2);
      rdpe_mul_eq_d (rtmp, KAPPA);

      if (rdpe_le (rtmp, rdpe_one))
	{
	  if (data && s->debug_level & MPS_DEBUG_PACKETS)
	    MPS_DEBUG (s, "Setting approximated = true on root %ld for small conditioning number", data->k);
	  root->approximated = true;
	}

      goto mnewton_cleanup;
    }
  else 
    {
      /* Check if the newton correction is small with respect to the
       * current precision. */
      rdpe_mul (rtmp, ax, s->mp_epsilon);
      rdpe_mul_eq_d (rtmp, MPS_SQRT2);
      if (rdpe_lt (acorr, rtmp))
	{
	  root->approximated = true;
	  if (s->debug_level & MPS_DEBUG_PACKETS)
	    MPS_DEBUG (s, "Stopping Aberth iterations due to small Newton correction");
	  goto mnewton_cleanup;
	}
    }


  mpc_rmod (rtmp2, corr);
  if (!rdpe_eq_zero (rtmp2) && root->again)
    {
      rdpe_mul_d (rtmp, asum_on_apol, DBL_EPSILON * KAPPA);
      rdpe_add_eq (rtmp, rdpe_one);
      rdpe_mul_eq (rtmp2, rtmp);
      if (rdpe_lt (rtmp2, root->drad))
	rdpe_set (root->drad, rtmp2);
    }
  
 mnewton_cleanup:

  mpc_clear (pol);
  mpc_clear (fp);
  mpc_clear (sumb);
  mpc_clear (ctmp);
  mpc_clear (ctmp2);
}
<|MERGE_RESOLUTION|>--- conflicted
+++ resolved
@@ -170,38 +170,6 @@
 
       for (k = 0; k < sec->n; k++)
 	{
-<<<<<<< HEAD
-	  *again = true;
-	  int k;
-	  double acorr;
-	  double sigma = 0;
-
-	  for (k = 0; k < sec->n; k++)
-	    {
-	      if (i != k)
-		{
-		  cplx_sub (ctmp, bfpc[i], bfpc[k]);
-		  cplx_add (ctmp2, afpc[i], afpc[k]);
-		  cplx_div_eq (ctmp2, ctmp);
-		  cplx_add_eq (corr, ctmp2);
-
-		  sigma += cplx_mod (ctmp2);
-		}
-	    }
-
-	  if (!cplx_eq_zero (corr))
-	    {
-	      if (cplx_mod (corr) < sigma * DBL_EPSILON * KAPPA)
-		*again = false;
-
-	      cplx_div (corr, afpc[i], corr);
-	      
-	      acorr = cplx_mod (corr);
-	      if (acorr < ax * DBL_EPSILON * sec->n)
-		{
-		  *again = false;
-		}
-=======
 	  if (i != k)
 	    {
 	      cplx_sub (ctmp, bfpc[i], bfpc[k]);
@@ -210,7 +178,6 @@
 	      cplx_add_eq (corr, ctmp2);
 
 	      asum += cplx_mod (ctmp2);
->>>>>>> 15569fae
 	    }
 	}
 
@@ -284,31 +251,6 @@
       root->approximated = true;
     }
 
-<<<<<<< HEAD
-  /* We compute the following values in order to give a guaranteed
-   * Newton inclusion circle. */
-  if (!skip_radius_computation)
-    { 
-      double g_pol = apol + (DBL_EPSILON * asum * MPS_2SQRT2);
-      double g_fp = cplx_mod (fp) - (DBL_EPSILON * asum2 * MPS_2SQRT2);
-      double g_sumb = cplx_mod (sumb) + (DBL_EPSILON * asumb * MPS_2SQRT2);
-
-      /* pthread_mutex_lock (data->gs_mutex); */
-      /* MPS_DEBUG (s, "pol_%ld = %e", data->k, cplx_mod (pol)); */
-      /* MPS_DEBUG (s, "fp_%ld = %e", data->k, cplx_mod (fp)); */
-      /* MPS_DEBUG (s, "sumb_%ld = %e", data->k, cplx_mod (sumb)); */
-      /* MPS_DEBUG (s, "g_pol_%ld = %e", data->k, g_pol); */
-      /* MPS_DEBUG (s, "g_fp_%ld = %e", data->k, g_fp); */
-      /* MPS_DEBUG (s, "g_sumb_%ld = %e", data->k, g_sumb); */
-
-      new_rad = g_pol / (g_fp - g_pol * g_sumb) * sec->n + ax * DBL_EPSILON;
-
-      /* MPS_DEBUG (s, "new_rad_%ld = %e", data->k, new_rad); */
-      /* pthread_mutex_unlock (data->gs_mutex); */
-
-      if (new_rad < *rad && !(g_fp < 0 || new_rad < 0))
-	*rad = new_rad;
-=======
   if (!cplx_eq_zero (corr) && root->again)
     {
       double new_rad = acorr * s->n * (1 + KAPPA * DBL_EPSILON * asum_on_apol);
@@ -412,7 +354,6 @@
 	}
       
       return MPS_PARALLEL_SUM_SUCCESS;
->>>>>>> 15569fae
     }
 }
 
@@ -466,22 +407,6 @@
       if (!cdpe_eq_zero (corr))
 	{
 	  cdpe_div (corr, sec->adpc[i], corr);
-<<<<<<< HEAD
-	  cdpe_mod (acorr, corr); 
-	  rdpe_mul_d (rtmp, acorr, sec->n * (1 + sec->n * DBL_EPSILON)); 
-	  if (rdpe_lt (rtmp, s->drad[i])) 
-	    rdpe_set (s->drad[i], rtmp); 
-
-	  rdpe_mul_d (rtmp, ax, DBL_EPSILON);
-	  if (rdpe_lt (acorr, rtmp))
-	    *again = false;
-
-	  /* rdpe_mul_d (rtmp, sigma, KAPPA * DBL_EPSILON); */
-	  /* rdpe_add_eq (rtmp, rdpe_one); */
-	  /* rdpe_mul (rad, rtmp, acorr); */
-
-          return;
-=======
 	      
 	  cdpe_mod (rtmp, corr);
 	  rdpe_mul_d (rtmp2, ax, DBL_EPSILON);
@@ -493,7 +418,6 @@
 	      if (rdpe_lt (rtmp2, rtmp))
 		  root->approximated = true;
 	    }
->>>>>>> 15569fae
 	}
 
       return;
@@ -658,29 +582,6 @@
       mpc_clear (ctmp);
       mpc_clear (ctmp2);
       
-<<<<<<< HEAD
-      rdpe_mul_d (g_pol, asum, DBL_EPSILON * MPS_2SQRT2);
-      rdpe_add_eq_d (g_pol, 1.0);
-      rdpe_mul_eq (g_pol, apol);
-
-      rdpe_mul_d (g_fp, asum2, -DBL_EPSILON * MPS_2SQRT2);
-      rdpe_add_eq_d (g_fp, 1.0);
-      cdpe_mod (rtmp, fp);
-      rdpe_mul_eq (g_fp, rtmp);
-
-      rdpe_mul_d (g_sumb, asumb, DBL_EPSILON * MPS_2SQRT2);
-      rdpe_add_eq_d (g_sumb, 1.0);
-      cdpe_mod (rtmp, sumb);
-      rdpe_mul_eq (g_sumb, rtmp);
-
-      rdpe_mul (new_rad, g_pol, g_sumb);
-      rdpe_sub (new_rad, g_fp, new_rad);
-      rdpe_div (new_rad, g_pol, new_rad);
-      rdpe_mul_eq_d (new_rad, sec->n);
-
-      rdpe_mul_d (rtmp, ax, DBL_EPSILON);
-      rdpe_add_eq (new_rad, rtmp);
-=======
       return MPS_PARALLEL_SUM_SUCCESS;
     }
   else 
@@ -695,7 +596,6 @@
 	{
 	  return i + k;
 	}
->>>>>>> 15569fae
       
       return MPS_PARALLEL_SUM_SUCCESS;
     }
