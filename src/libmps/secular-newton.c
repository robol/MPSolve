/*
 * This file is part of MPSolve 3.0
 *
 * Copyright (C) 2001-2012, Dipartimento di Matematica "L. Tonelli", Pisa.
 * License: http://www.gnu.org/licenses/gpl.html GPL version 3 or higher
 *
 * Authors: 
 *   Dario Andrea Bini <bini@dm.unipi.it>
 *   Giuseppe Fiorentino <fiorent@dm.unipi.it>
 *   Leonardo Robol <robol@mail.dm.unipi.it>
 */


#include <mps/mps.h>
#include <limits.h>
#include <math.h>

#define MPS_2SQRT2 2.82842712474619009760
#define KAPPA_LOG (log2(MPS_POLYNOMIAL (sec)->degree) + 7 * 1.4151135 + 1)
#define KAPPA (MPS_POLYNOMIAL (sec)->degree + 7 * 1.4142135623)
#define MPS_SQRT2 1.4142135623

/* We need some special codes to identify the meaning of the exit
 * status of mps_secular_fparallel_sum() and its DPE and MP
 * versions. */
#define MPS_PARALLEL_SUM_SUCCESS -1
#define MPS_PARALLEL_SUM_FAILED  -2

/**
 * @brief Perform the evaluation of the Newton correction with the formula
 * obtained implicitly by the secular equation using the parallel
 * algorithm.
 * 
 * @param s The mps_context associated to the current computation
 * @param root The approximation that shall be used as evaluation point
 * @param n The length of the terms that should be summed by the function
 * @param afpc A pointer to the first floating point a_i coefficient
 * @param bfpc A pointer to the first floating point b_i coefficient
 * @param pol The complex value where the result of the evaluation of S(x) will
 *   be stored
 * @param fp The complex value where the result of the evaluation of S'(x) will be
 *   stored
 * @param sumb The complex value where the result of the evaluation of the sum of 
 *   the terms \f$\frac{1}{(x - b_i)}\f$ will be stored
 * @param asum A pointer to a double where the sum of the module of the complex terms
 *   \f$\frac{a_i}{(x - b_i)}\f$ will be saved
 * @return If the returned value is a positive integer it is the index of the \f$b_i\f$ term 
 *   that is equal to \f$x\f$, suggesting that the alternate evaluation algorithm must be used. 
 *   If it is MPS_PARALLEL_SUM_FAILED then a floting point was encountered in the computation, 
 *   while MPS_PARALLEL_SUM_SUCCESS indicates that the evaluation was successful. 
 */
int
mps_secular_fparallel_sum (mps_context * s, mps_approximation * root, int n, cplx_t * afpc, cplx_t * bfpc,
			   cplx_t pol, cplx_t fp, cplx_t sumb, double * asum)
{
  if (n <= 2)
    {
      int i;
      cplx_t ctmp, ctmp2;
      for (i = 0; i < n; i++)
	{
	  /* Compute z - b_i */
	  cplx_sub (ctmp, root->fvalue, bfpc[i]);
	  
	  /* Check if we are in the case where z == b_i and return,
	   * without doing any further iteration */
	  if (cplx_eq_zero (ctmp))
	    {
	      return i;
	    }

	  /* Compute (z-b_i)^{-1} */
	  cplx_inv_eq (ctmp);
          if (isinf (cplx_Re (ctmp)) || 
              isinf (cplx_Re (ctmp)))
            {
              root->again = false;           
              return MPS_PARALLEL_SUM_FAILED;
            }

	  /* Compute sum of (z-b_i)^{-1} */
	  cplx_add_eq (sumb, ctmp);

	  /* Compute a_i / (z - b_i) */
	  cplx_mul (ctmp2, afpc[i], ctmp);

	  /* Compute the sum of module of (a_i/(z-b_i)) */
	  *asum += fabs (cplx_Re (ctmp2)) + fabs (cplx_Im (ctmp2));

	  /* Add a_i / (z - b_i) to pol */
	  cplx_add_eq (pol, ctmp2);

	  /* Compute a_i / (z - b_i)^2a */
	  cplx_mul_eq (ctmp2, ctmp);

	  /* Add it to fp */
	  cplx_sub_eq (fp, ctmp2);
	}
      
      return MPS_PARALLEL_SUM_SUCCESS;
    }
  else 
    {
      int i = n/2, k;
      if ((k = mps_secular_fparallel_sum (s, root, i, afpc, bfpc, pol, fp, sumb, asum)) >= 0)
	{
	  return k;
	}
      if ((k = mps_secular_fparallel_sum (s, root, n-i, afpc + i, bfpc + i, pol, fp, sumb, asum)) >= 0)
	{
	  return i + k;
	}
      
      return MPS_PARALLEL_SUM_SUCCESS;
    }
}

void
mps_secular_fnewton (mps_context * s, mps_polynomial * p, mps_approximation * root, cplx_t corr)
{
  int i;
  cplx_t ctmp, ctmp2, pol, fp, sumb;
  double apol, acorr;
<<<<<<< HEAD
  double asum = 0.0, asum2 = 0.0, asumb = 0.0, asum_on_apol, ax = cplx_mod (root->fvalue);
  mps_secular_equation * sec = MPS_SECULAR_EQUATION (p);
=======
  double asum = 0.0, asum_on_apol, ax = cplx_mod (root->fvalue);
  mps_secular_iteration_data * data = user_data;
  mps_secular_equation *sec = (mps_secular_equation *) s->secular_equation;
>>>>>>> 3799294b

  cplx_t *afpc, *bfpc;

  afpc = sec->afpc;
  bfpc = sec->bfpc;

  cplx_t x;
  cplx_set (x, root->fvalue);

  /* First set again to true */
  root->again = true;

  cplx_set (pol, cplx_zero);
  cplx_set (fp, cplx_zero);
  cplx_set (sumb, cplx_zero);
  cplx_set (corr, cplx_zero);

<<<<<<< HEAD
  if ((i = mps_secular_fparallel_sum (s, root, p->degree, sec->afpc, 
				      sec->bfpc, pol, 
				      fp, sumb, &asum, &asum2, &asumb)) >= 0)
=======
  if ((i = mps_secular_fparallel_sum (s, root, sec->n, s->secular_equation->afpc, 
				      s->secular_equation->bfpc, pol, 
				      fp, sumb, &asum)) >= 0)
>>>>>>> 3799294b
    {
      int k;
      asum = 0.0;

      for (k = 0; k < MPS_POLYNOMIAL (sec)->degree; k++)
	{
	  if (i != k)
	    {
	      cplx_sub (ctmp, bfpc[i], bfpc[k]);
	      cplx_add (ctmp2, afpc[i], afpc[k]);
	      cplx_div_eq (ctmp2, ctmp);
	      cplx_add_eq (corr, ctmp2);

	      asum += fabs (cplx_Re (ctmp2)) + fabs (cplx_Im (ctmp2));
	    }
	}

  if (i == MPS_PARALLEL_SUM_FAILED)
    {
      s->root_status[data->k] = MPS_ROOT_STATUS_NOT_FLOAT;
      root->again = false;
      return;
    }

      cplx_sub_eq (corr, cplx_one);

      if (cplx_eq_zero (corr))
	cplx_set_d (corr, DBL_EPSILON, 0.0);

      cplx_div (corr, afpc[i], corr);
      
      acorr = cplx_mod (corr);
      
      if (acorr < ax * DBL_EPSILON)
	{
	  cplx_div (corr, afpc[i], corr);
	      
	  acorr = cplx_mod (corr);
	  if (acorr < ax * DBL_EPSILON)
	    {
	      root->again = false;
	    }
	}
      
      return;
    }

  if (i == MPS_PARALLEL_SUM_FAILED || cplx_check_fpe (pol) || cplx_check_fpe (fp))
    {
      cplx_set (corr, cplx_zero);
      root->status = MPS_ROOT_STATUS_NOT_FLOAT;
      root->again = false;
      return;
    }

  /* Compute secular function */
  cplx_sub_eq (pol, cplx_one);
  asum += 1.0;

  /* Compute the module of pol */
  apol = cplx_mod (pol);
  /* afp = cplx_mod (fp); */

  /* Compute newton correction */
  cplx_mul (corr, pol, sumb);
  cplx_add_eq (corr, fp);
  if (cplx_eq_zero (corr))
      cplx_set (corr, pol);
  else
    cplx_div (corr, pol, corr);

  asum_on_apol = asum / apol;
  acorr = cplx_mod (corr);

  /* If the approximation falls in the root neighbourhood then we can stop */
  if ((asum_on_apol + 1) * KAPPA * DBL_EPSILON > 1)
    {
      if (s->debug_level & MPS_DEBUG_PACKETS)
	MPS_DEBUG (s, "Setting again to false on root for root neighbourhood");
      root->again = false;
    }
  else if (acorr < MPS_SQRT2 * ax * DBL_EPSILON)
    {
      if (s->debug_level & MPS_DEBUG_PACKETS)
	MPS_DEBUG (s, "Setting approximated to true on root for small Newton correction");
      root->again = false;  
      root->approximated = true;
    }

  if (!cplx_eq_zero (corr) && root->again)
    {
      double new_rad = acorr * s->n * (1 + KAPPA * DBL_EPSILON * asum_on_apol);

      if ((new_rad > 0) && (new_rad < root->frad))
	root->frad = new_rad;
    }
}

/**
 * @brief Perform the evaluation of the DPE Newton correction with the formula
 * obtained implicitly by the secular equation using the parallel
 * algorithm.
 * 
 * @param s The mps_context associated to the current computation
 * @param root The approximation that shall be used as evaluation point
 * @param n The length of the terms that should be summed by the function
 * @param adpc A pointer to the first DPE a_i coefficient
 * @param bdpc A pointer to the first DPE b_i coefficient
 * @param pol The CDPE value where the result of the evaluation of S(x) will
 *   be stored
 * @param fp The CDPE value where the result of the evaluation of S'(x) will be
 *   stored
 * @param sumb The CDPE value where the result of the evaluation of the sum of 
 *   the terms \f$\frac{1}{(x - b_i)}\f$ will be stored
 * @param asum The RDPE value where the sum of the module of the complex terms
 *   \f$\frac{a_i}{(x - b_i)}\f$ will be saved
 * @return If the returned value is a positive integer it is the index of the \f$b_i\f$ term 
 *   that is equal to \f$x\f$, suggesting that the alternate evaluation algorithm must be used. 
 *   If it is MPS_PARALLEL_SUM_FAILED then a floting point was encountered in the computation, 
 *   while MPS_PARALLEL_SUM_SUCCESS indicates that the evaluation was successful. 
 */
int
mps_secular_dparallel_sum (mps_context * s, mps_approximation * root, int n, cdpe_t * adpc, cdpe_t * bdpc,
			   cdpe_t pol, cdpe_t fp, cdpe_t sumb, rdpe_t asum)
{
  if (n <= 2)
    {
      int i;
      cdpe_t ctmp, ctmp2;
      rdpe_t rtmp;
      for (i = 0; i < n; i++)
	{
	  /* Compute z - b_i */
	  cdpe_sub (ctmp, root->dvalue, bdpc[i]);
	  
	  /* Check if we are in the case where z == b_i and return,
	   * without doing any further iteration */
	  if (cdpe_eq_zero (ctmp))
	    {
	      return i;
	    }
	    
	  /* Compute (z-b_i)^{-1} */
	  cdpe_inv_eq (ctmp);

	  /* Compute sum of (z-b_i)^{-1} */
	  cdpe_add_eq (sumb, ctmp);

	  /* Compute a_i / (z - b_i) */
	  cdpe_mul (ctmp2, adpc[i], ctmp);

	  /* Compute the sum of module of (a_i/(z-b_i)) * (i + 2) */
          rdpe_abs (rtmp, cdpe_Re (ctmp2));
	  rdpe_add_eq (asum, rtmp);
          rdpe_abs (rtmp, cdpe_Im (ctmp2));
          rdpe_add_eq (asum, rtmp);

	  /* Add a_i / (z - b_i) to pol */
	  cdpe_add_eq (pol, ctmp2);

	  /* Compute a_i / (z - b_i)^2a */
	  cdpe_mul_eq (ctmp2, ctmp);
	  
	  /* Add it to fp */
	  cdpe_sub_eq (fp, ctmp2);
	}
      
      return MPS_PARALLEL_SUM_SUCCESS;
    }
  else 
    {
      int i = n/2, k;
      if ((k = mps_secular_dparallel_sum (s, root, i, adpc, bdpc, pol, fp, sumb, asum)) >= 0)
	{
	  return k;
	}
      if ((k = mps_secular_dparallel_sum (s, root, n-i, adpc + i, bdpc + i, pol, fp, sumb, asum)) >= 0)
	{
	  return i + k;
	}
      
      return MPS_PARALLEL_SUM_SUCCESS;
    }
}

void
mps_secular_dnewton (mps_context * s, mps_polynomial * p, mps_approximation * root, cdpe_t corr)
{
  int i;
  cdpe_t ctmp, ctmp2, pol, fp, sumb, x;
<<<<<<< HEAD
  rdpe_t apol, asum, asumb, asum2, asum_on_apol, ax, rtmp, rtmp2, acorr;
  mps_secular_equation *sec = MPS_SECULAR_EQUATION (p);
=======
  rdpe_t apol, asum, asum_on_apol, ax, rtmp, rtmp2, acorr;
  mps_secular_iteration_data * data = user_data;
  mps_secular_equation *sec = (mps_secular_equation *) s->secular_equation;
>>>>>>> 3799294b

  cdpe_set (x, root->dvalue);
  rdpe_set (asum, rdpe_zero);
  cdpe_mod (ax, x);

  /* First set again to true */
  root->again = true;

  cdpe_set (pol, cdpe_zero);
  cdpe_set (fp, cdpe_zero);
  cdpe_set (sumb, cdpe_zero);
  cdpe_set (corr, cdpe_zero);

<<<<<<< HEAD
  if ((i = mps_secular_dparallel_sum (s, root, p->degree, sec->adpc, sec->bdpc, 
				       pol, fp, sumb, asum, asum2, asumb)) != MPS_PARALLEL_SUM_SUCCESS)
=======
  if ((i = mps_secular_dparallel_sum (s, root, sec->n, s->secular_equation->adpc, s->secular_equation->bdpc, 
				       pol, fp, sumb, asum)) != MPS_PARALLEL_SUM_SUCCESS)
>>>>>>> 3799294b
    {
      int k;

      for (k = 0; k < MPS_POLYNOMIAL (sec)->degree; k++)
	{
	  if (i != k)
	    {
	      cdpe_sub (ctmp, sec->bdpc[i], sec->bdpc[k]);
	      cdpe_add (ctmp2, sec->adpc[i], sec->adpc[k]);
	      cdpe_div_eq (ctmp2, ctmp);
	      cdpe_add_eq (corr, ctmp2);
	    }
	}

      cdpe_sub_eq (corr, cdpe_one);

      if (!cdpe_eq_zero (corr))
	{
	  cdpe_div (corr, sec->adpc[i], corr);
	      
	  cdpe_mod (rtmp, corr);
	  rdpe_mul_d (rtmp2, ax, DBL_EPSILON);
	  if (rdpe_lt (rtmp, rtmp2))
	    {
	      root->again = false;
	    }
	}

      return;
    }

  /* Compute secular function */
  cdpe_sub_eq (pol, cdpe_one);
  rdpe_add_eq (asum, rdpe_one);

  /* Compute the module of pol */
  cdpe_mod (apol, pol);

  /* Compute newton correction */
  cdpe_mul (corr, pol, sumb);
  cdpe_add_eq (corr, fp);
  if (cdpe_eq_zero (corr))
      cdpe_set (corr, pol);
  else
    cdpe_div (corr, pol, corr);

  rdpe_div (asum_on_apol, asum, apol);

  /* If the approximation falls in the root neighbourhood then we can stop */
  rdpe_add (rtmp, asum_on_apol, rdpe_one);
  rdpe_mul_eq_d (rtmp, KAPPA * DBL_EPSILON);
  if (rdpe_gt (rtmp, rdpe_one))
    {
      if (s->debug_level & MPS_DEBUG_PACKETS)
	MPS_DEBUG (s, "Setting again to false on root for root neighbourhood");
      root->again = false;
    }
  else 
    {
      cdpe_mod (acorr, corr);
      rdpe_mul_d (rtmp2, ax, MPS_SQRT2 * DBL_EPSILON);
      if (rdpe_lt (acorr, rtmp2))
	{
	  if (s->debug_level & MPS_DEBUG_PACKETS)
	    MPS_DEBUG (s, "Setting approximated to true on root for small Newton correction");
	  root->again = false;  
	  root->approximated = true;
	}
    }

  if (!cdpe_eq_zero (corr) && root->again)
    {
      rdpe_t new_rad;
      cdpe_mod (new_rad, corr);
      rdpe_mul_d (rtmp, asum_on_apol, KAPPA * DBL_EPSILON);
      rdpe_add_eq (rtmp, rdpe_one);
      rdpe_mul_eq_d (rtmp, MPS_POLYNOMIAL (sec)->degree);
      rdpe_mul_eq (new_rad, rtmp);

      if (rdpe_lt (new_rad, root->drad))
	rdpe_set (root->drad, new_rad);
    }
}

/**
 * @brief Perform the evaluation of the MP Newton correction with the formula
 * obtained implicitly by the secular equation using the parallel
 * algorithm.
 * 
 * @param s The mps_context associated to the current computation
 * @param root The approximation that shall be used as evaluation point
 * @param n The length of the terms that should be summed by the function
 * @param ampc A pointer to the first MP a_i coefficient
 * @param bmpc A pointer to the first MP b_i coefficient
 * @param pol The MP value where the result of the evaluation of S(x) will
 *   be stored
 * @param fp The MP value where the result of the evaluation of S'(x) will be
 *   stored
 * @param sumb The MP value where the result of the evaluation of the sum of 
 *   the terms \f$\frac{1}{(x - b_i)}\f$ will be stored
 * @param asum The RDPE value where the sum of the module of the complex terms
 *   \f$\frac{a_i}{(x - b_i)}\f$ will be saved
 * @return If the returned value is a positive integer it is the index of the \f$b_i\f$ term 
 *   that is equal to \f$x\f$, suggesting that the alternate evaluation algorithm must be used. 
 *   If it is MPS_PARALLEL_SUM_FAILED then a floting point was encountered in the computation, 
 *   while MPS_PARALLEL_SUM_SUCCESS indicates that the evaluation was successful. 
 */
int
mps_secular_mparallel_sum (mps_context * s, mps_approximation * root, int n, mpc_t * ampc, mpc_t * bmpc,
			   mpc_t pol, mpc_t fp, mpc_t sumb, rdpe_t asum, 
			   pthread_mutex_t * ampc_mutex, pthread_mutex_t * bmpc_mutex)
{
  long int wp = mpc_get_prec (ampc[0]);

  if (n <= 4)
    {
      int i;
      mpc_t ctmp, ctmp2;
      rdpe_t rtmp;

      mpc_init2 (ctmp, wp);
      mpc_init2 (ctmp2, wp);

      for (i = 0; i < n; i++)
	{
	  /* Compute z - b_i */
	  pthread_mutex_lock (&bmpc_mutex[i]);
	  mpc_sub (ctmp, root->mvalue, bmpc[i]);
	  pthread_mutex_unlock (&bmpc_mutex[i]);
	  
	  /* Check if we are in the case where z == b_i and return,
	   * without doing any further iteration */
	  if (mpc_eq_zero (ctmp))
	    {
	      mpc_clear (ctmp);
	      mpc_clear (ctmp2);
	      return i;
	    }

	  /* Compute (z-b_i)^{-1} */
	  mpc_inv_eq (ctmp);
	  
	  /* Compute sum of (z-b_i)^{-1} */
	  mpc_add_eq (sumb, ctmp);

	  /* Compute a_i / (z - b_i) */
	  pthread_mutex_lock (&ampc_mutex[i]);
	  mpc_mul (ctmp2, ampc[i], ctmp);
	  pthread_mutex_unlock (&ampc_mutex[i]);

	  /* Compute the sum of module of (a_i/(z-b_i)) * (i + 2) */
	  mpc_rmod (rtmp, ctmp2);
	  rdpe_add_eq (asum, rtmp);

	  /* Add a_i / (z - b_i) to pol */
	  mpc_add_eq (pol, ctmp2);

	  /* Compute a_i / (z - b_i)^2a */
	  mpc_mul_eq (ctmp2, ctmp);
	  
	  /* Add it to fp */
	  mpc_sub_eq (fp, ctmp2);
	}

      mpc_clear (ctmp);
      mpc_clear (ctmp2);
      
      return MPS_PARALLEL_SUM_SUCCESS;
    }
  else 
    {
      int i = n/2, k;

      if ((k = mps_secular_mparallel_sum (s, root, i, ampc, bmpc, pol, fp, sumb, asum, ampc_mutex, bmpc_mutex)) >= 0)
	{
	  return k;
	}
      if ((k = mps_secular_mparallel_sum (s, root, n-i, ampc + i, bmpc + i, pol, fp, sumb, asum, ampc_mutex + i, bmpc_mutex + i)) >= 0)
	{
	  return i + k;
	}
      
      return MPS_PARALLEL_SUM_SUCCESS;
    }
}

void
mps_secular_mnewton (mps_context * s, mps_polynomial * p, mps_approximation * root, mpc_t corr)
{
  int i;
  mpc_t ctmp, ctmp2, pol, fp, sumb;
  cdpe_t cdtmp;
  rdpe_t apol, rtmp, ax, afp, rtmp2;
  rdpe_t asum_on_apol, acorr;

  rdpe_t asum;
  rdpe_t asum_eps;

  mpc_t * ampc;
  mpc_t * bmpc;

  mps_secular_equation * sec = MPS_SECULAR_EQUATION (p);

  long int wp = mpc_get_prec (corr);

  ampc = sec->ampc;
  bmpc = sec->bmpc;

  mpc_get_cdpe (cdtmp, root->mvalue);
  cdpe_mod (ax, cdtmp);

  root->again = true;

  mpc_init2 (ctmp, wp);
  mpc_init2 (ctmp2, wp);
  mpc_init2 (pol, wp);
  mpc_init2 (fp, wp);
  mpc_init2 (sumb, wp);

  rdpe_set (asum, rdpe_zero);

<<<<<<< HEAD
  if ((i = mps_secular_mparallel_sum (s, root, p->degree, ampc, bmpc, pol, fp, sumb, 
				      asum, asum2, asumb, sec->ampc_mutex, sec->bmpc_mutex)) != MPS_PARALLEL_SUM_SUCCESS)
=======
  if ((i = mps_secular_mparallel_sum (s, root, sec->n, ampc, bmpc, pol, fp, sumb, 
				      asum, sec->ampc_mutex, sec->bmpc_mutex)) != MPS_PARALLEL_SUM_SUCCESS)
>>>>>>> 3799294b
    {
      int k;
      mpc_t ampc_i, bmpc_i;

      mpc_init2 (ampc_i, wp);
      mpc_init2 (bmpc_i, wp);
      
      mpc_set_ui (corr, 0U, 0U);

      pthread_mutex_lock (&sec->ampc_mutex[i]);
      mpc_set (ampc_i, sec->ampc[i]);
      pthread_mutex_unlock (&sec->ampc_mutex[i]);

      pthread_mutex_lock (&sec->bmpc_mutex[i]);
      mpc_set (bmpc_i, sec->bmpc[i]);
      pthread_mutex_unlock (&sec->bmpc_mutex[i]);

      for (k = 0; k < MPS_POLYNOMIAL (sec)->degree; k++)
	{
	  if (i != k)
	    {
	      pthread_mutex_lock (&sec->bmpc_mutex[k]); 
	      mpc_sub (ctmp, bmpc_i, sec->bmpc[k]);
	      pthread_mutex_unlock (&sec->bmpc_mutex[k]); 

	      pthread_mutex_lock (&sec->ampc_mutex[k]); 
	      mpc_add (ctmp2, ampc_i, sec->ampc[k]);
	      pthread_mutex_unlock (&sec->ampc_mutex[k]); 

	      mpc_div_eq (ctmp2, ctmp);
	      mpc_add_eq (corr, ctmp2);
	    }
	}

      mpc_set_ui (ctmp, 1U, 0U);
      mpc_sub_eq (corr, ctmp);

      mpc_div (corr, ampc_i, corr);
      mpc_rmod (acorr, corr);
 
      rdpe_mul (rtmp, ax, s->mp_epsilon); 

      if (root->again && rdpe_lt (acorr, rtmp)) 
        {
	  root->again = false;
	}

      mpc_clear (ampc_i);
      mpc_clear (bmpc_i);

      goto mnewton_cleanup;
    }

  /* Finalize the computation of S(x) */
  mpc_sub_eq_ui (pol, 1U, 0U);
  rdpe_add_eq (asum, rdpe_one);

  /* Compute the local error */
  rdpe_mul (asum_eps, asum, s->mp_epsilon);

  /* Compute newton correction */
  mpc_mul (ctmp, sumb, pol);
  mpc_add (ctmp, fp, ctmp);
  if (!mpc_eq_zero (ctmp))
    mpc_div (corr, pol, ctmp);
  else
    {
      if (s->debug_level & MPS_DEBUG_PACKETS)
	MPS_DEBUG (s, "The derivative is null!");
      mpc_set (corr, pol);
    }

  /* Compute some modules */
  mpc_rmod (acorr, corr);
  mpc_rmod (apol, pol);
  mpc_rmod (afp, fp);

  /* Compute asum / apol */
  rdpe_div (asum_on_apol, asum, apol);

  /* Check if more iteration on this root are needed or not */
  rdpe_add (rtmp, rdpe_one, asum_on_apol);
  rdpe_mul_eq (rtmp, s->mp_epsilon);
  rdpe_mul_eq_d (rtmp, MPS_2SQRT2 * MPS_POLYNOMIAL (sec)->degree);
  if (rdpe_gt (rtmp, rdpe_one))
    {
      root->again = false;
      if (s->debug_level & MPS_DEBUG_PACKETS)
	MPS_DEBUG (s, "Stopping Aberth iterations due to root neighborhood");
      goto mnewton_cleanup;
    }
  else 
    {
      /* Check if the newton correction is small with respect to the
       * current precision. */
      rdpe_mul (rtmp, ax, s->mp_epsilon);
      rdpe_mul_eq_d (rtmp, MPS_SQRT2);
      if (rdpe_lt (acorr, rtmp))
	{
	  root->approximated = true;
	  if (s->debug_level & MPS_DEBUG_PACKETS)
	    MPS_DEBUG (s, "Stopping Aberth iterations due to small Newton correction");
	  goto mnewton_cleanup;
	}
    }


  mpc_rmod (rtmp2, corr);
  if (!rdpe_eq_zero (rtmp2) && root->again)
    {
      rdpe_mul_d (rtmp, asum_on_apol, DBL_EPSILON * KAPPA);
      rdpe_add_eq (rtmp, rdpe_one);
      rdpe_mul_eq (rtmp2, rtmp);

      rdpe_mul_d (rtmp, ax, KAPPA);
      rdpe_mul_eq (rtmp, s->mp_epsilon);
      rdpe_add_eq (rtmp2, rtmp);

      if (rdpe_lt (rtmp2, root->drad))
	rdpe_set (root->drad, rtmp2);
    }
  
 mnewton_cleanup:

  mpc_clear (pol);
  mpc_clear (fp);
  mpc_clear (sumb);
  mpc_clear (ctmp);
  mpc_clear (ctmp2);
}
<|MERGE_RESOLUTION|>--- conflicted
+++ resolved
@@ -121,14 +121,8 @@
   int i;
   cplx_t ctmp, ctmp2, pol, fp, sumb;
   double apol, acorr;
-<<<<<<< HEAD
-  double asum = 0.0, asum2 = 0.0, asumb = 0.0, asum_on_apol, ax = cplx_mod (root->fvalue);
-  mps_secular_equation * sec = MPS_SECULAR_EQUATION (p);
-=======
   double asum = 0.0, asum_on_apol, ax = cplx_mod (root->fvalue);
-  mps_secular_iteration_data * data = user_data;
-  mps_secular_equation *sec = (mps_secular_equation *) s->secular_equation;
->>>>>>> 3799294b
+  mps_secular_equation *sec = MPS_SECULAR_EQUATION (p);
 
   cplx_t *afpc, *bfpc;
 
@@ -146,15 +140,9 @@
   cplx_set (sumb, cplx_zero);
   cplx_set (corr, cplx_zero);
 
-<<<<<<< HEAD
   if ((i = mps_secular_fparallel_sum (s, root, p->degree, sec->afpc, 
 				      sec->bfpc, pol, 
-				      fp, sumb, &asum, &asum2, &asumb)) >= 0)
-=======
-  if ((i = mps_secular_fparallel_sum (s, root, sec->n, s->secular_equation->afpc, 
-				      s->secular_equation->bfpc, pol, 
 				      fp, sumb, &asum)) >= 0)
->>>>>>> 3799294b
     {
       int k;
       asum = 0.0;
@@ -174,7 +162,7 @@
 
   if (i == MPS_PARALLEL_SUM_FAILED)
     {
-      s->root_status[data->k] = MPS_ROOT_STATUS_NOT_FLOAT;
+      root->status = MPS_ROOT_STATUS_NOT_FLOAT;
       root->again = false;
       return;
     }
@@ -345,14 +333,8 @@
 {
   int i;
   cdpe_t ctmp, ctmp2, pol, fp, sumb, x;
-<<<<<<< HEAD
-  rdpe_t apol, asum, asumb, asum2, asum_on_apol, ax, rtmp, rtmp2, acorr;
   mps_secular_equation *sec = MPS_SECULAR_EQUATION (p);
-=======
   rdpe_t apol, asum, asum_on_apol, ax, rtmp, rtmp2, acorr;
-  mps_secular_iteration_data * data = user_data;
-  mps_secular_equation *sec = (mps_secular_equation *) s->secular_equation;
->>>>>>> 3799294b
 
   cdpe_set (x, root->dvalue);
   rdpe_set (asum, rdpe_zero);
@@ -366,13 +348,8 @@
   cdpe_set (sumb, cdpe_zero);
   cdpe_set (corr, cdpe_zero);
 
-<<<<<<< HEAD
   if ((i = mps_secular_dparallel_sum (s, root, p->degree, sec->adpc, sec->bdpc, 
-				       pol, fp, sumb, asum, asum2, asumb)) != MPS_PARALLEL_SUM_SUCCESS)
-=======
-  if ((i = mps_secular_dparallel_sum (s, root, sec->n, s->secular_equation->adpc, s->secular_equation->bdpc, 
 				       pol, fp, sumb, asum)) != MPS_PARALLEL_SUM_SUCCESS)
->>>>>>> 3799294b
     {
       int k;
 
@@ -594,13 +571,8 @@
 
   rdpe_set (asum, rdpe_zero);
 
-<<<<<<< HEAD
   if ((i = mps_secular_mparallel_sum (s, root, p->degree, ampc, bmpc, pol, fp, sumb, 
-				      asum, asum2, asumb, sec->ampc_mutex, sec->bmpc_mutex)) != MPS_PARALLEL_SUM_SUCCESS)
-=======
-  if ((i = mps_secular_mparallel_sum (s, root, sec->n, ampc, bmpc, pol, fp, sumb, 
 				      asum, sec->ampc_mutex, sec->bmpc_mutex)) != MPS_PARALLEL_SUM_SUCCESS)
->>>>>>> 3799294b
     {
       int k;
       mpc_t ampc_i, bmpc_i;
