--- conflicted
+++ resolved
@@ -122,11 +122,7 @@
   cplx_t ctmp, ctmp2, pol, fp, sumb;
   double apol, acorr;
   double asum = 0.0, asum_on_apol, ax = cplx_mod (root->fvalue);
-<<<<<<< HEAD
-  mps_secular_equation *sec = MPS_SECULAR_EQUATION (p);
-=======
   mps_secular_equation * sec = MPS_SECULAR_EQUATION (p);
->>>>>>> b2b8033d
 
   cplx_t *afpc, *bfpc;
 
@@ -145,27 +141,13 @@
   cplx_set (corr, cplx_zero);
 
   if ((i = mps_secular_fparallel_sum (s, root, p->degree, sec->afpc, 
-<<<<<<< HEAD
-				      sec->bfpc, pol, 
-				      fp, sumb, &asum)) >= 0)
-=======
                                       sec->bfpc, pol, 
                                       fp, sumb, &asum)) >= 0)
->>>>>>> b2b8033d
     {
       int k;
       asum = 0.0;
 
       for (k = 0; k < MPS_POLYNOMIAL (sec)->degree; k++)
-<<<<<<< HEAD
-	{
-	  if (i != k)
-	    {
-	      cplx_sub (ctmp, bfpc[i], bfpc[k]);
-	      cplx_add (ctmp2, afpc[i], afpc[k]);
-	      cplx_div_eq (ctmp2, ctmp);
-	      cplx_add_eq (corr, ctmp2);
-=======
         {
           if (i != k)
             {
@@ -173,7 +155,6 @@
               cplx_add (ctmp2, afpc[i], afpc[k]);
               cplx_div_eq (ctmp2, ctmp);
               cplx_add_eq (corr, ctmp2);
->>>>>>> b2b8033d
 
               asum += fabs (cplx_Re (ctmp2)) + fabs (cplx_Im (ctmp2));
             }
@@ -189,28 +170,13 @@
       cplx_sub_eq (corr, cplx_one);
 
       if (cplx_eq_zero (corr))
-<<<<<<< HEAD
-	cplx_set_d (corr, DBL_EPSILON, 0.0);
-=======
         cplx_set_d (corr, DBL_EPSILON, 0.0);
->>>>>>> b2b8033d
 
       cplx_div (corr, afpc[i], corr);
       
       acorr = cplx_mod (corr);
       
       if (acorr < ax * DBL_EPSILON)
-<<<<<<< HEAD
-	{
-	  cplx_div (corr, afpc[i], corr);
-	      
-	  acorr = cplx_mod (corr);
-	  if (acorr < ax * DBL_EPSILON)
-	    {
-	      root->again = false;
-	    }
-	}
-=======
         {
           cplx_div (corr, afpc[i], corr);
               
@@ -220,7 +186,6 @@
               root->again = false;
             }
         }
->>>>>>> b2b8033d
       
       return;
     }
@@ -256,21 +221,13 @@
   if ((asum_on_apol + 1) * KAPPA * DBL_EPSILON > 1)
     {
       if (s->debug_level & MPS_DEBUG_PACKETS)
-<<<<<<< HEAD
-	MPS_DEBUG (s, "Setting again to false on root for root neighbourhood");
-=======
         MPS_DEBUG (s, "Setting again to false on root for root neighbourhood");
->>>>>>> b2b8033d
       root->again = false;
     }
   else if (acorr < MPS_SQRT2 * ax * DBL_EPSILON)
     {
       if (s->debug_level & MPS_DEBUG_PACKETS)
-<<<<<<< HEAD
-	MPS_DEBUG (s, "Setting approximated to true on root for small Newton correction");
-=======
         MPS_DEBUG (s, "Setting approximated to true on root for small Newton correction");
->>>>>>> b2b8033d
       root->again = false;  
       root->approximated = true;
     }
@@ -376,12 +333,8 @@
 {
   int i;
   cdpe_t ctmp, ctmp2, pol, fp, sumb, x;
+  rdpe_t apol, asum, asum_on_apol, ax, rtmp, rtmp2, acorr;
   mps_secular_equation *sec = MPS_SECULAR_EQUATION (p);
-  rdpe_t apol, asum, asum_on_apol, ax, rtmp, rtmp2, acorr;
-<<<<<<< HEAD
-=======
-  mps_secular_equation *sec = MPS_SECULAR_EQUATION (p);
->>>>>>> b2b8033d
 
   cdpe_set (x, root->dvalue);
   rdpe_set (asum, rdpe_zero);
@@ -396,26 +349,11 @@
   cdpe_set (corr, cdpe_zero);
 
   if ((i = mps_secular_dparallel_sum (s, root, p->degree, sec->adpc, sec->bdpc, 
-<<<<<<< HEAD
-				       pol, fp, sumb, asum)) != MPS_PARALLEL_SUM_SUCCESS)
-=======
                                        pol, fp, sumb, asum)) != MPS_PARALLEL_SUM_SUCCESS)
->>>>>>> b2b8033d
     {
       int k;
 
       for (k = 0; k < MPS_POLYNOMIAL (sec)->degree; k++)
-<<<<<<< HEAD
-	{
-	  if (i != k)
-	    {
-	      cdpe_sub (ctmp, sec->bdpc[i], sec->bdpc[k]);
-	      cdpe_add (ctmp2, sec->adpc[i], sec->adpc[k]);
-	      cdpe_div_eq (ctmp2, ctmp);
-	      cdpe_add_eq (corr, ctmp2);
-	    }
-	}
-=======
         {
           if (i != k)
             {
@@ -425,7 +363,6 @@
               cdpe_add_eq (corr, ctmp2);
             }
         }
->>>>>>> b2b8033d
 
       cdpe_sub_eq (corr, cdpe_one);
 
@@ -467,11 +404,7 @@
   if (rdpe_gt (rtmp, rdpe_one))
     {
       if (s->debug_level & MPS_DEBUG_PACKETS)
-<<<<<<< HEAD
-	MPS_DEBUG (s, "Setting again to false on root for root neighbourhood");
-=======
         MPS_DEBUG (s, "Setting again to false on root for root neighbourhood");
->>>>>>> b2b8033d
       root->again = false;
     }
   else 
@@ -479,21 +412,12 @@
       cdpe_mod (acorr, corr);
       rdpe_mul_d (rtmp2, ax, MPS_SQRT2 * DBL_EPSILON);
       if (rdpe_lt (acorr, rtmp2))
-<<<<<<< HEAD
-	{
-	  if (s->debug_level & MPS_DEBUG_PACKETS)
-	    MPS_DEBUG (s, "Setting approximated to true on root for small Newton correction");
-	  root->again = false;  
-	  root->approximated = true;
-	}
-=======
         {
           if (s->debug_level & MPS_DEBUG_PACKETS)
             MPS_DEBUG (s, "Setting approximated to true on root for small Newton correction");
           root->again = false;  
           root->approximated = true;
         }
->>>>>>> b2b8033d
     }
 
   if (!cdpe_eq_zero (corr) && root->again)
@@ -648,11 +572,7 @@
   rdpe_set (asum, rdpe_zero);
 
   if ((i = mps_secular_mparallel_sum (s, root, p->degree, ampc, bmpc, pol, fp, sumb, 
-<<<<<<< HEAD
-				      asum, sec->ampc_mutex, sec->bmpc_mutex)) != MPS_PARALLEL_SUM_SUCCESS)
-=======
                                       asum, sec->ampc_mutex, sec->bmpc_mutex)) != MPS_PARALLEL_SUM_SUCCESS)
->>>>>>> b2b8033d
     {
       int k;
       mpc_t ampc_i, bmpc_i;
@@ -671,21 +591,12 @@
       pthread_mutex_unlock (&sec->bmpc_mutex[i]);
 
       for (k = 0; k < MPS_POLYNOMIAL (sec)->degree; k++)
-<<<<<<< HEAD
-	{
-	  if (i != k)
-	    {
-	      pthread_mutex_lock (&sec->bmpc_mutex[k]); 
-	      mpc_sub (ctmp, bmpc_i, sec->bmpc[k]);
-	      pthread_mutex_unlock (&sec->bmpc_mutex[k]); 
-=======
         {
           if (i != k)
             {
               pthread_mutex_lock (&sec->bmpc_mutex[k]); 
               mpc_sub (ctmp, bmpc_i, sec->bmpc[k]);
               pthread_mutex_unlock (&sec->bmpc_mutex[k]); 
->>>>>>> b2b8033d
 
               pthread_mutex_lock (&sec->ampc_mutex[k]); 
               mpc_add (ctmp2, ampc_i, sec->ampc[k]);
