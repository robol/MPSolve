/*
 * This file is part of MPSolve 3.0
 *
 * Copyright (C) 2001-2012, Dipartimento di Matematica "L. Tonelli", Pisa.
 * License: http://www.gnu.org/licenses/gpl.html GPL version 3 or higher
 *
 * Authors: 
 *   Dario Andrea Bini <bini@dm.unipi.it>
 *   Giuseppe Fiorentino <fiorent@dm.unipi.it>
 *   Leonardo Robol <robol@mail.dm.unipi.it>
 */


#include <mps/mps.h>
#include <math.h>

/**
 * @brief Check if the target set has been reached or not, and update
 * the field s->root_inclusion[i] for every root.
 */
void
mps_fupdate_inclusions (mps_context * s)
{
  mps_cluster_item * cluster_item;
  mps_cluster * cluster;
  mps_root * root;
  int i, nf = 2 * s->n;

  MPS_DEBUG_THIS_CALL;

  /* Scan the inclusion depending on the selected search set. */
  for (cluster_item = s->clusterization->first; cluster_item != NULL;
       cluster_item = cluster_item->next)
    {
      cluster = cluster_item->cluster;

      for (root = cluster->first; root != NULL; root = root->next)
<<<<<<< HEAD
	{
	  i = root->k;
	  
	  /* First check if the root has already recongnized as part of
	   * a set (or out of it) and if that's true skip to the next one. */
	  if (s->root[i]->inclusion == MPS_ROOT_INCLUSION_UNKNOWN)
	    switch (s->output_config->search_set)
	      {
	      case MPS_SEARCH_SET_COMPLEX_PLANE:
		s->root[i]->inclusion = MPS_ROOT_INCLUSION_IN;
		break;
	    
	      case MPS_SEARCH_SET_UNITARY_DISC:
		if (!mps_ftouchunit (s, nf, i))
		  s->root[i]->inclusion = (cplx_mod (s->root[i]->fvalue) < 1) ? MPS_ROOT_INCLUSION_IN : 
		    MPS_ROOT_INCLUSION_OUT;
		break;
	    
	      case MPS_SEARCH_SET_UNITARY_DISC_COMPL:
		if (!mps_ftouchunit (s, nf, i))
		  s->root[i]->inclusion = (cplx_mod (s->root[i]->fvalue) > 1) ? 
		    MPS_ROOT_INCLUSION_IN : MPS_ROOT_INCLUSION_OUT;
		break;

	      case MPS_SEARCH_SET_NEGATIVE_REAL_PART:
		if (!mps_ftouchimag (s, nf, i))
		  s->root[i]->inclusion = (cplx_Re (s->root[i]->fvalue) < 0) ? 
		    MPS_ROOT_INCLUSION_IN : MPS_ROOT_INCLUSION_OUT;
		break;

	      case MPS_SEARCH_SET_POSITIVE_REAL_PART:
		if (!mps_ftouchimag (s, nf, i))
		  s->root[i]->inclusion = (cplx_Re (s->root[i]->fvalue) > 0) ? 
		    MPS_ROOT_INCLUSION_IN : MPS_ROOT_INCLUSION_OUT;
		break;

	      case MPS_SEARCH_SET_NEGATIVE_IMAG_PART:
		if (!mps_ftouchreal (s, nf, i))
		  s->root[i]->inclusion = (cplx_Im (s->root[i]->fvalue) < 0) ? 
		    MPS_ROOT_INCLUSION_IN : MPS_ROOT_INCLUSION_OUT;
		break;

	      case MPS_SEARCH_SET_POSITIVE_IMAG_PART:
		if (!mps_ftouchreal (s, nf, i))
		  s->root[i]->inclusion = (cplx_Im (s->root[i]->fvalue) > 0) ?
		    MPS_ROOT_INCLUSION_IN : MPS_ROOT_INCLUSION_OUT;
		break;

	      case MPS_SEARCH_SET_REAL:
		/* Quite a particular case since we are requiring detection
		 * of the reality of the roots. */
		if (cluster->n == 1)
		  {
		    if (mps_ftouchreal (s, 1, i))
		      {
			if (MPS_STRUCTURE_IS_REAL (s->active_poly->structure) ||
			    (log (s->root[i]->frad) < s->sep - s->n * s->lmax_coeff))
			  {
			    s->root[i]->inclusion = MPS_ROOT_INCLUSION_IN;
			    s->root[i]->attrs = MPS_ROOT_ATTRS_REAL;
			  }
		      }
		    else 
		      {
			s->root[i]->inclusion = MPS_ROOT_INCLUSION_OUT;
			s->root[i]->attrs = MPS_ROOT_ATTRS_NONE;
		      }   
		  }
		
		break;

	      case MPS_SEARCH_SET_IMAG:
		/* The same as the real case, a part from the fact that
		 * we don't support a pure imaginary coefficients polynomial. */
		if (cluster->n == 1)
		  {
		    if (mps_ftouchimag (s, 1, i))
		      {
			if (log (s->root[i]->frad) < s->sep - s->n * s->lmax_coeff)
			  {
			    s->root[i]->inclusion = MPS_ROOT_INCLUSION_IN;
			    s->root[i]->attrs = MPS_ROOT_ATTRS_IMAG;
			  }
			else
			  {
			    s->root[i]->inclusion = MPS_ROOT_INCLUSION_OUT;
			    s->root[i]->attrs = MPS_ROOT_ATTRS_NONE;
			  }
		      }
		  }
		break;

	      case MPS_SEARCH_SET_CUSTOM:
		break;
	      }
	}
=======
        {
          i = root->k;
          
          /* First check if the root has already recongnized as part of
           * a set (or out of it) and if that's true skip to the next one. */
          if (s->root[i]->inclusion == MPS_ROOT_INCLUSION_UNKNOWN)
            switch (s->output_config->search_set)
              {
              case MPS_SEARCH_SET_COMPLEX_PLANE:
                s->root[i]->inclusion = MPS_ROOT_INCLUSION_IN;
                break;
            
              case MPS_SEARCH_SET_UNITARY_DISC:
                if (!mps_ftouchunit (s, nf, i))
                  s->root[i]->inclusion = (cplx_mod (s->root[i]->fvalue) < 1) ? MPS_ROOT_INCLUSION_IN : 
                    MPS_ROOT_INCLUSION_OUT;
                break;
            
              case MPS_SEARCH_SET_UNITARY_DISC_COMPL:
                if (!mps_ftouchunit (s, nf, i))
                  s->root[i]->inclusion = (cplx_mod (s->root[i]->fvalue) > 1) ? 
                    MPS_ROOT_INCLUSION_IN : MPS_ROOT_INCLUSION_OUT;
                break;

              case MPS_SEARCH_SET_NEGATIVE_REAL_PART:
                if (!mps_ftouchimag (s, nf, i))
                  s->root[i]->inclusion = (cplx_Re (s->root[i]->fvalue) < 0) ? 
                    MPS_ROOT_INCLUSION_IN : MPS_ROOT_INCLUSION_OUT;
                break;

              case MPS_SEARCH_SET_POSITIVE_REAL_PART:
                if (!mps_ftouchimag (s, nf, i))
                  s->root[i]->inclusion = (cplx_Re (s->root[i]->fvalue) > 0) ? 
                    MPS_ROOT_INCLUSION_IN : MPS_ROOT_INCLUSION_OUT;
                break;

              case MPS_SEARCH_SET_NEGATIVE_IMAG_PART:
                if (!mps_ftouchreal (s, nf, i))
                  s->root[i]->inclusion = (cplx_Im (s->root[i]->fvalue) < 0) ? 
                    MPS_ROOT_INCLUSION_IN : MPS_ROOT_INCLUSION_OUT;
                break;

              case MPS_SEARCH_SET_POSITIVE_IMAG_PART:
                if (!mps_ftouchreal (s, nf, i))
                  s->root[i]->inclusion = (cplx_Im (s->root[i]->fvalue) > 0) ?
                    MPS_ROOT_INCLUSION_IN : MPS_ROOT_INCLUSION_OUT;
                break;

              case MPS_SEARCH_SET_REAL:
                /* Quite a particular case since we are requiring detection
                 * of the reality of the roots. */
                if (cluster->n == 1)
                  {
                    if (mps_ftouchreal (s, 1, i))
                      {
                        if (MPS_STRUCTURE_IS_REAL (s->active_poly->structure) ||
                            (log (s->root[i]->frad) < s->sep - s->n * s->lmax_coeff))
                          {
                            s->root[i]->inclusion = MPS_ROOT_INCLUSION_IN;
                            s->root[i]->attrs = MPS_ROOT_ATTRS_REAL;
                          }
                      }
                    else 
                      {
                        s->root[i]->inclusion = MPS_ROOT_INCLUSION_OUT;
                        s->root[i]->attrs = MPS_ROOT_ATTRS_NONE;
                      }   
                  }
                
                break;

              case MPS_SEARCH_SET_IMAG:
                /* The same as the real case, a part from the fact that
                 * we don't support a pure imaginary coefficients polynomial. */
                if (cluster->n == 1)
                  {
                    if (mps_ftouchimag (s, 1, i))
                      {
                        if (log (s->root[i]->frad) < s->sep - s->n * s->lmax_coeff)
                          {
                            s->root[i]->inclusion = MPS_ROOT_INCLUSION_IN;
                            s->root[i]->attrs = MPS_ROOT_ATTRS_IMAG;
                          }
                        else
                          {
                            s->root[i]->inclusion = MPS_ROOT_INCLUSION_OUT;
                            s->root[i]->attrs = MPS_ROOT_ATTRS_NONE;
                          }
                      }
                  }
                break;

              case MPS_SEARCH_SET_CUSTOM:
                break;
              }
        }
>>>>>>> b2b8033d
    }

  /* Recheck all the clusters and if a cluster with an uncertain root is found reset
   * all the roots in it as uncertaing. */
  for (cluster_item = s->clusterization->first; cluster_item != NULL;
       cluster_item = cluster_item->next)
    {
      cluster = cluster_item->cluster;

      for (root = cluster->first; root != NULL; root = root->next)
<<<<<<< HEAD
	{
	  i = root->k;
	  if (s->root[i]->inclusion == MPS_ROOT_INCLUSION_UNKNOWN)
	    {
	      for (root = cluster->first; root != NULL; root = root->next)
		s->root[root->k]->inclusion = MPS_ROOT_INCLUSION_UNKNOWN;
	      break;
	    }
	}
=======
        {
          i = root->k;
          if (s->root[i]->inclusion == MPS_ROOT_INCLUSION_UNKNOWN)
            {
              for (root = cluster->first; root != NULL; root = root->next)
                s->root[root->k]->inclusion = MPS_ROOT_INCLUSION_UNKNOWN;
              break;
            }
        }
>>>>>>> b2b8033d
    }
}

/**
 * @brief Check if the target set has been reached or not, and update
 * the field s->root[i]->inclusion for every root.
 */
void
mps_dupdate_inclusions (mps_context * s)
{
  mps_cluster_item * cluster_item;
  mps_cluster * cluster;
  mps_root * root;
  int i, nf = 2 * s->n;
  rdpe_t mod;

  MPS_DEBUG_THIS_CALL;

  /* Scan the inclusion depending on the selected search set. */
  for (cluster_item = s->clusterization->first; cluster_item != NULL;
       cluster_item = cluster_item->next)
    {
      cluster = cluster_item->cluster;

      for (root = cluster->first; root != NULL; root = root->next)
<<<<<<< HEAD
	{
	  i = root->k;
	  
	  /* First check if the root has already recongnized as part of
	   * a set (or out of it) and if that's true skip to the next one. */
	  if (s->root[i]->inclusion == MPS_ROOT_INCLUSION_UNKNOWN)
	    switch (s->output_config->search_set)
	      {
	      case MPS_SEARCH_SET_COMPLEX_PLANE:
		s->root[i]->inclusion = MPS_ROOT_INCLUSION_IN;
		break;
	    
	      case MPS_SEARCH_SET_UNITARY_DISC:
		if (!mps_dtouchunit (s, nf, i))
		  {
		    cdpe_mod (mod, s->root[i]->dvalue);
		    s->root[i]->inclusion = (rdpe_le (mod, rdpe_one)) ? 
		      MPS_ROOT_INCLUSION_IN : MPS_ROOT_INCLUSION_OUT;
		  }
		break;
	    
	      case MPS_SEARCH_SET_UNITARY_DISC_COMPL:
		if (!mps_dtouchunit (s, nf, i))
		  {
		    cdpe_mod (mod, s->root[i]->dvalue);
		    s->root[i]->inclusion = (rdpe_ge (mod, rdpe_one)) ?
		      MPS_ROOT_INCLUSION_IN : MPS_ROOT_INCLUSION_OUT;
		  }
		break;

	      case MPS_SEARCH_SET_NEGATIVE_REAL_PART:
		if (!mps_dtouchimag (s, nf, i))
		  {
		    rdpe_set (mod, cdpe_Re (s->root[i]->dvalue));
		    s->root[i]->inclusion = (rdpe_le (mod, rdpe_zero)) ?
		      MPS_ROOT_INCLUSION_IN : MPS_ROOT_INCLUSION_OUT;
		  }
		break;

	      case MPS_SEARCH_SET_POSITIVE_REAL_PART:
		if (!mps_dtouchimag (s, nf, i))
		  {
		    rdpe_set (mod, cdpe_Re (s->root[i]->dvalue));
		    s->root[i]->inclusion = (rdpe_ge (mod, rdpe_zero)) ?
		      MPS_ROOT_INCLUSION_IN : MPS_ROOT_INCLUSION_OUT;
		  }
		break;

	      case MPS_SEARCH_SET_NEGATIVE_IMAG_PART:
		if (!mps_dtouchreal (s, nf, i))
		  {
		    rdpe_set (mod, cdpe_Im (s->root[i]->dvalue));
		    s->root[i]->inclusion = (rdpe_le (mod, rdpe_zero)) ?
		      MPS_ROOT_INCLUSION_IN : MPS_ROOT_INCLUSION_OUT;
		  }
		break;

	      case MPS_SEARCH_SET_POSITIVE_IMAG_PART:
		{
		  rdpe_set (mod, cdpe_Im (s->root[i]->dvalue));
		  if (!mps_dtouchreal (s, nf, i))
		    s->root[i]->inclusion = (rdpe_ge (mod, rdpe_zero)) ?
		      MPS_ROOT_INCLUSION_IN : MPS_ROOT_INCLUSION_OUT;
		}
		break;

	      case MPS_SEARCH_SET_REAL:
		/* Quite a particular case since we are requiring detection
		 * of the reality of the roots. */
		if (cluster->n == 1)
		  {
		    if (mps_dtouchreal (s, 1, i))
		      {
			if (MPS_STRUCTURE_IS_REAL (s->active_poly->structure) ||
			    (rdpe_log (s->root[i]->drad) < s->sep - s->n * s->lmax_coeff))
			  {
			    s->root[i]->inclusion = MPS_ROOT_INCLUSION_IN;
			    s->root[i]->attrs = MPS_ROOT_ATTRS_REAL;
			  }
		      }
		    else 
		      {
			s->root[i]->inclusion = MPS_ROOT_INCLUSION_OUT;
			s->root[i]->attrs = MPS_ROOT_ATTRS_NONE;
		      }   
		  }
		
		break;

	      case MPS_SEARCH_SET_IMAG:
		/* The same as the real case, a part from the fact that
		 * we don't support a pure imaginary coefficients polynomial. */
		if (cluster->n == 1)
		  {
		    if (mps_dtouchimag (s, 1, i))
		      {
			if (rdpe_log (s->root[i]->drad) < s->sep - s->n * s->lmax_coeff)
			  {
			    s->root[i]->inclusion = MPS_ROOT_INCLUSION_IN;
			    s->root[i]->attrs = MPS_ROOT_ATTRS_IMAG;
			  }
			else
			  {
			    s->root[i]->inclusion = MPS_ROOT_INCLUSION_OUT;
			    s->root[i]->attrs = MPS_ROOT_ATTRS_NONE;
			  }
		      }
		  }
		break;

	      case MPS_SEARCH_SET_CUSTOM:
		break;
	      }
	}
=======
        {
          i = root->k;
          
          /* First check if the root has already recongnized as part of
           * a set (or out of it) and if that's true skip to the next one. */
          if (s->root[i]->inclusion == MPS_ROOT_INCLUSION_UNKNOWN)
            switch (s->output_config->search_set)
              {
              case MPS_SEARCH_SET_COMPLEX_PLANE:
                s->root[i]->inclusion = MPS_ROOT_INCLUSION_IN;
                break;
            
              case MPS_SEARCH_SET_UNITARY_DISC:
                if (!mps_dtouchunit (s, nf, i))
                  {
                    cdpe_mod (mod, s->root[i]->dvalue);
                    s->root[i]->inclusion = (rdpe_le (mod, rdpe_one)) ? 
                      MPS_ROOT_INCLUSION_IN : MPS_ROOT_INCLUSION_OUT;
                  }
                break;
            
              case MPS_SEARCH_SET_UNITARY_DISC_COMPL:
                if (!mps_dtouchunit (s, nf, i))
                  {
                    cdpe_mod (mod, s->root[i]->dvalue);
                    s->root[i]->inclusion = (rdpe_ge (mod, rdpe_one)) ?
                      MPS_ROOT_INCLUSION_IN : MPS_ROOT_INCLUSION_OUT;
                  }
                break;

              case MPS_SEARCH_SET_NEGATIVE_REAL_PART:
                if (!mps_dtouchimag (s, nf, i))
                  {
                    rdpe_set (mod, cdpe_Re (s->root[i]->dvalue));
                    s->root[i]->inclusion = (rdpe_le (mod, rdpe_zero)) ?
                      MPS_ROOT_INCLUSION_IN : MPS_ROOT_INCLUSION_OUT;
                  }
                break;

              case MPS_SEARCH_SET_POSITIVE_REAL_PART:
                if (!mps_dtouchimag (s, nf, i))
                  {
                    rdpe_set (mod, cdpe_Re (s->root[i]->dvalue));
                    s->root[i]->inclusion = (rdpe_ge (mod, rdpe_zero)) ?
                      MPS_ROOT_INCLUSION_IN : MPS_ROOT_INCLUSION_OUT;
                  }
                break;

              case MPS_SEARCH_SET_NEGATIVE_IMAG_PART:
                if (!mps_dtouchreal (s, nf, i))
                  {
                    rdpe_set (mod, cdpe_Im (s->root[i]->dvalue));
                    s->root[i]->inclusion = (rdpe_le (mod, rdpe_zero)) ?
                      MPS_ROOT_INCLUSION_IN : MPS_ROOT_INCLUSION_OUT;
                  }
                break;

              case MPS_SEARCH_SET_POSITIVE_IMAG_PART:
                {
                  rdpe_set (mod, cdpe_Im (s->root[i]->dvalue));
                  if (!mps_dtouchreal (s, nf, i))
                    s->root[i]->inclusion = (rdpe_ge (mod, rdpe_zero)) ?
                      MPS_ROOT_INCLUSION_IN : MPS_ROOT_INCLUSION_OUT;
                }
                break;

              case MPS_SEARCH_SET_REAL:
                /* Quite a particular case since we are requiring detection
                 * of the reality of the roots. */
                if (cluster->n == 1)
                  {
                    if (mps_dtouchreal (s, 1, i))
                      {
                        if (MPS_STRUCTURE_IS_REAL (s->active_poly->structure) ||
                            (rdpe_log (s->root[i]->drad) < s->sep - s->n * s->lmax_coeff))
                          {
                            s->root[i]->inclusion = MPS_ROOT_INCLUSION_IN;
                            s->root[i]->attrs = MPS_ROOT_ATTRS_REAL;
                          }
                      }
                    else 
                      {
                        s->root[i]->inclusion = MPS_ROOT_INCLUSION_OUT;
                        s->root[i]->attrs = MPS_ROOT_ATTRS_NONE;
                      }   
                  }
                
                break;

              case MPS_SEARCH_SET_IMAG:
                /* The same as the real case, a part from the fact that
                 * we don't support a pure imaginary coefficients polynomial. */
                if (cluster->n == 1)
                  {
                    if (mps_dtouchimag (s, 1, i))
                      {
                        if (rdpe_log (s->root[i]->drad) < s->sep - s->n * s->lmax_coeff)
                          {
                            s->root[i]->inclusion = MPS_ROOT_INCLUSION_IN;
                            s->root[i]->attrs = MPS_ROOT_ATTRS_IMAG;
                          }
                        else
                          {
                            s->root[i]->inclusion = MPS_ROOT_INCLUSION_OUT;
                            s->root[i]->attrs = MPS_ROOT_ATTRS_NONE;
                          }
                      }
                  }
                break;

              case MPS_SEARCH_SET_CUSTOM:
                break;
              }
        }
>>>>>>> b2b8033d
    }

  /* Recheck all the clusters and if a cluster with an uncertain root is found reset
   * all the roots in it as uncertaing. */
  for (cluster_item = s->clusterization->first; cluster_item != NULL;
       cluster_item = cluster_item->next)
    {
      cluster = cluster_item->cluster;

      for (root = cluster->first; root != NULL; root = root->next)
<<<<<<< HEAD
	{
	  i = root->k;
	  if (s->root[i]->inclusion == MPS_ROOT_INCLUSION_UNKNOWN)
	    {
	      for (root = cluster->first; root != NULL; root = root->next)
		s->root[root->k]->inclusion = MPS_ROOT_INCLUSION_UNKNOWN;
	      break;
	    }
	}
=======
        {
          i = root->k;
          if (s->root[i]->inclusion == MPS_ROOT_INCLUSION_UNKNOWN)
            {
              for (root = cluster->first; root != NULL; root = root->next)
                s->root[root->k]->inclusion = MPS_ROOT_INCLUSION_UNKNOWN;
              break;
            }
        }
>>>>>>> b2b8033d
    }
}

/**
 * @brief Check if the target set has been reached or not, and update
 * the field s->root[i]->inclusion for every root.
 */
void
mps_mupdate_inclusions (mps_context * s)
{
  mps_cluster_item * cluster_item;
  mps_cluster * cluster;
  mps_root * root;
  int i, nf = 2 * s->n;
  cdpe_t cmod;
  rdpe_t mod;

  MPS_DEBUG_THIS_CALL;

  /* Scan the inclusion depending on the selected search set. */
  for (cluster_item = s->clusterization->first; cluster_item != NULL;
       cluster_item = cluster_item->next)
    {
      cluster = cluster_item->cluster;

      for (root = cluster->first; root != NULL; root = root->next)
<<<<<<< HEAD
	{
	  i = root->k;

	  /* Get a CDPE representation of s->root[i]->mvalue */
	  mpc_get_cdpe (cmod, s->root[i]->mvalue);
	  
	  /* First check if the root has already recongnized as part of
	   * a set (or out of it) and if that's true skip to the next one. */
	  if (s->root[i]->inclusion == MPS_ROOT_INCLUSION_UNKNOWN)
	    switch (s->output_config->search_set)
	      {
	      case MPS_SEARCH_SET_COMPLEX_PLANE:
		s->root[i]->inclusion = MPS_ROOT_INCLUSION_IN;
		break;
	    
	      case MPS_SEARCH_SET_UNITARY_DISC:
		if (!mps_mtouchunit (s, nf, i))
		  {
		    cdpe_mod (mod, cmod);
		    s->root[i]->inclusion = (rdpe_le (mod, rdpe_one)) ? 
		      MPS_ROOT_INCLUSION_IN : MPS_ROOT_INCLUSION_OUT;
		  }
		break;
	    
	      case MPS_SEARCH_SET_UNITARY_DISC_COMPL:
		if (!mps_mtouchunit (s, nf, i))
		  {
		    cdpe_mod (mod, cmod);
		    s->root[i]->inclusion = (rdpe_ge (mod, rdpe_one)) ?
		      MPS_ROOT_INCLUSION_IN : MPS_ROOT_INCLUSION_OUT;
		  }
		break;

	      case MPS_SEARCH_SET_NEGATIVE_REAL_PART:
		if (!mps_mtouchimag (s, nf, i))
		  {
		    rdpe_set (mod, cdpe_Re (cmod));
		    s->root[i]->inclusion = (rdpe_le (mod, rdpe_zero)) ?
		      MPS_ROOT_INCLUSION_IN : MPS_ROOT_INCLUSION_OUT;
		  }
		break;

	      case MPS_SEARCH_SET_POSITIVE_REAL_PART:
		if (!mps_mtouchimag (s, nf, i))
		  {
		    rdpe_set (mod, cdpe_Re (cmod));
		    s->root[i]->inclusion = (rdpe_ge (mod, rdpe_zero)) ?
		      MPS_ROOT_INCLUSION_IN : MPS_ROOT_INCLUSION_OUT;
		  }
		break;

	      case MPS_SEARCH_SET_NEGATIVE_IMAG_PART:
		if (!mps_mtouchreal (s, nf, i))
		  {
		    rdpe_set (mod, cdpe_Im (cmod));
		    s->root[i]->inclusion = (rdpe_le (mod, rdpe_zero)) ?
		      MPS_ROOT_INCLUSION_IN : MPS_ROOT_INCLUSION_OUT;
		  }
		break;

	      case MPS_SEARCH_SET_POSITIVE_IMAG_PART:
		{
		  rdpe_set (mod, cdpe_Im (cmod));
		  if (!mps_mtouchreal (s, nf, i))
		    s->root[i]->inclusion = (rdpe_ge (mod, rdpe_zero)) ?
		      MPS_ROOT_INCLUSION_IN : MPS_ROOT_INCLUSION_OUT;
		}
		break;

	      case MPS_SEARCH_SET_REAL:
		/* Quite a particular case since we are requiring detection
		 * of the reality of the roots. */
		if (cluster->n == 1)
		  {
		    if (mps_mtouchreal (s, 1, i))
		      {
			if (MPS_STRUCTURE_IS_REAL (s->active_poly->structure) ||
			    (rdpe_log (s->root[i]->drad) < s->sep - s->n * s->lmax_coeff))
			  {
			    s->root[i]->inclusion = MPS_ROOT_INCLUSION_IN;
			    s->root[i]->attrs = MPS_ROOT_ATTRS_REAL;
			  }
		      }
		    else 
		      {
			s->root[i]->inclusion = MPS_ROOT_INCLUSION_OUT;
			s->root[i]->attrs = MPS_ROOT_ATTRS_NONE;
		      }
		  }
		
		break;

	      case MPS_SEARCH_SET_IMAG:
		/* The same as the real case, a part from the fact that
		 * we don't support a pure imaginary coefficients polynomial. */
		if (cluster->n == 1)
		  {
		    if (mps_mtouchimag (s, 1, i))
		      {
			if (rdpe_log (s->root[i]->drad) < s->sep - s->n * s->lmax_coeff)
			  {
			    s->root[i]->inclusion = MPS_ROOT_INCLUSION_IN;
			    s->root[i]->attrs = MPS_ROOT_ATTRS_IMAG;
			  }
			else
			  {
			    s->root[i]->inclusion = MPS_ROOT_INCLUSION_OUT;
			    s->root[i]->attrs = MPS_ROOT_ATTRS_NONE;
			  }
		      }
		  }
		break;

	      case MPS_SEARCH_SET_CUSTOM:
		break;
	      }
	}
=======
        {
          i = root->k;

          /* Get a CDPE representation of s->root[i]->mvalue */
          mpc_get_cdpe (cmod, s->root[i]->mvalue);
          
          /* First check if the root has already recongnized as part of
           * a set (or out of it) and if that's true skip to the next one. */
          if (s->root[i]->inclusion == MPS_ROOT_INCLUSION_UNKNOWN)
            switch (s->output_config->search_set)
              {
              case MPS_SEARCH_SET_COMPLEX_PLANE:
                s->root[i]->inclusion = MPS_ROOT_INCLUSION_IN;
                break;
            
              case MPS_SEARCH_SET_UNITARY_DISC:
                if (!mps_mtouchunit (s, nf, i))
                  {
                    cdpe_mod (mod, cmod);
                    s->root[i]->inclusion = (rdpe_le (mod, rdpe_one)) ? 
                      MPS_ROOT_INCLUSION_IN : MPS_ROOT_INCLUSION_OUT;
                  }
                break;
            
              case MPS_SEARCH_SET_UNITARY_DISC_COMPL:
                if (!mps_mtouchunit (s, nf, i))
                  {
                    cdpe_mod (mod, cmod);
                    s->root[i]->inclusion = (rdpe_ge (mod, rdpe_one)) ?
                      MPS_ROOT_INCLUSION_IN : MPS_ROOT_INCLUSION_OUT;
                  }
                break;

              case MPS_SEARCH_SET_NEGATIVE_REAL_PART:
                if (!mps_mtouchimag (s, nf, i))
                  {
                    rdpe_set (mod, cdpe_Re (cmod));
                    s->root[i]->inclusion = (rdpe_le (mod, rdpe_zero)) ?
                      MPS_ROOT_INCLUSION_IN : MPS_ROOT_INCLUSION_OUT;
                  }
                break;

              case MPS_SEARCH_SET_POSITIVE_REAL_PART:
                if (!mps_mtouchimag (s, nf, i))
                  {
                    rdpe_set (mod, cdpe_Re (cmod));
                    s->root[i]->inclusion = (rdpe_ge (mod, rdpe_zero)) ?
                      MPS_ROOT_INCLUSION_IN : MPS_ROOT_INCLUSION_OUT;
                  }
                break;

              case MPS_SEARCH_SET_NEGATIVE_IMAG_PART:
                if (!mps_mtouchreal (s, nf, i))
                  {
                    rdpe_set (mod, cdpe_Im (cmod));
                    s->root[i]->inclusion = (rdpe_le (mod, rdpe_zero)) ?
                      MPS_ROOT_INCLUSION_IN : MPS_ROOT_INCLUSION_OUT;
                  }
                break;

              case MPS_SEARCH_SET_POSITIVE_IMAG_PART:
                {
                  rdpe_set (mod, cdpe_Im (cmod));
                  if (!mps_mtouchreal (s, nf, i))
                    s->root[i]->inclusion = (rdpe_ge (mod, rdpe_zero)) ?
                      MPS_ROOT_INCLUSION_IN : MPS_ROOT_INCLUSION_OUT;
                }
                break;

              case MPS_SEARCH_SET_REAL:
                /* Quite a particular case since we are requiring detection
                 * of the reality of the roots. */
                if (cluster->n == 1)
                  {
                    if (mps_mtouchreal (s, 1, i))
                      {
                        if (MPS_STRUCTURE_IS_REAL (s->active_poly->structure) ||
                            (rdpe_log (s->root[i]->drad) < s->sep - s->n * s->lmax_coeff))
                          {
                            s->root[i]->inclusion = MPS_ROOT_INCLUSION_IN;
                            s->root[i]->attrs = MPS_ROOT_ATTRS_REAL;
                          }
                      }
                    else 
                      {
                        s->root[i]->inclusion = MPS_ROOT_INCLUSION_OUT;
                        s->root[i]->attrs = MPS_ROOT_ATTRS_NONE;
                      }
                  }
                
                break;

              case MPS_SEARCH_SET_IMAG:
                /* The same as the real case, a part from the fact that
                 * we don't support a pure imaginary coefficients polynomial. */
                if (cluster->n == 1)
                  {
                    if (mps_mtouchimag (s, 1, i))
                      {
                        if (rdpe_log (s->root[i]->drad) < s->sep - s->n * s->lmax_coeff)
                          {
                            s->root[i]->inclusion = MPS_ROOT_INCLUSION_IN;
                            s->root[i]->attrs = MPS_ROOT_ATTRS_IMAG;
                          }
                        else
                          {
                            s->root[i]->inclusion = MPS_ROOT_INCLUSION_OUT;
                            s->root[i]->attrs = MPS_ROOT_ATTRS_NONE;
                          }
                      }
                  }
                break;

              case MPS_SEARCH_SET_CUSTOM:
                break;
              }
        }
>>>>>>> b2b8033d
    }

  /* Recheck all the clusters and if a cluster with an uncertain root is found reset
   * all the roots in it as uncertaing. */
  for (cluster_item = s->clusterization->first; cluster_item != NULL;
       cluster_item = cluster_item->next)
    {
      cluster = cluster_item->cluster;

      for (root = cluster->first; root != NULL; root = root->next)
<<<<<<< HEAD
	{
	  i = root->k;
	  if (s->root[i]->inclusion == MPS_ROOT_INCLUSION_UNKNOWN)
	    {
	      for (root = cluster->first; root != NULL; root = root->next)
		s->root[root->k]->inclusion = MPS_ROOT_INCLUSION_UNKNOWN;
	      break;
	    }
	}
=======
        {
          i = root->k;
          if (s->root[i]->inclusion == MPS_ROOT_INCLUSION_UNKNOWN)
            {
              for (root = cluster->first; root != NULL; root = root->next)
                s->root[root->k]->inclusion = MPS_ROOT_INCLUSION_UNKNOWN;
              break;
            }
        }
>>>>>>> b2b8033d
    }
}<|MERGE_RESOLUTION|>--- conflicted
+++ resolved
@@ -35,104 +35,6 @@
       cluster = cluster_item->cluster;
 
       for (root = cluster->first; root != NULL; root = root->next)
-<<<<<<< HEAD
-	{
-	  i = root->k;
-	  
-	  /* First check if the root has already recongnized as part of
-	   * a set (or out of it) and if that's true skip to the next one. */
-	  if (s->root[i]->inclusion == MPS_ROOT_INCLUSION_UNKNOWN)
-	    switch (s->output_config->search_set)
-	      {
-	      case MPS_SEARCH_SET_COMPLEX_PLANE:
-		s->root[i]->inclusion = MPS_ROOT_INCLUSION_IN;
-		break;
-	    
-	      case MPS_SEARCH_SET_UNITARY_DISC:
-		if (!mps_ftouchunit (s, nf, i))
-		  s->root[i]->inclusion = (cplx_mod (s->root[i]->fvalue) < 1) ? MPS_ROOT_INCLUSION_IN : 
-		    MPS_ROOT_INCLUSION_OUT;
-		break;
-	    
-	      case MPS_SEARCH_SET_UNITARY_DISC_COMPL:
-		if (!mps_ftouchunit (s, nf, i))
-		  s->root[i]->inclusion = (cplx_mod (s->root[i]->fvalue) > 1) ? 
-		    MPS_ROOT_INCLUSION_IN : MPS_ROOT_INCLUSION_OUT;
-		break;
-
-	      case MPS_SEARCH_SET_NEGATIVE_REAL_PART:
-		if (!mps_ftouchimag (s, nf, i))
-		  s->root[i]->inclusion = (cplx_Re (s->root[i]->fvalue) < 0) ? 
-		    MPS_ROOT_INCLUSION_IN : MPS_ROOT_INCLUSION_OUT;
-		break;
-
-	      case MPS_SEARCH_SET_POSITIVE_REAL_PART:
-		if (!mps_ftouchimag (s, nf, i))
-		  s->root[i]->inclusion = (cplx_Re (s->root[i]->fvalue) > 0) ? 
-		    MPS_ROOT_INCLUSION_IN : MPS_ROOT_INCLUSION_OUT;
-		break;
-
-	      case MPS_SEARCH_SET_NEGATIVE_IMAG_PART:
-		if (!mps_ftouchreal (s, nf, i))
-		  s->root[i]->inclusion = (cplx_Im (s->root[i]->fvalue) < 0) ? 
-		    MPS_ROOT_INCLUSION_IN : MPS_ROOT_INCLUSION_OUT;
-		break;
-
-	      case MPS_SEARCH_SET_POSITIVE_IMAG_PART:
-		if (!mps_ftouchreal (s, nf, i))
-		  s->root[i]->inclusion = (cplx_Im (s->root[i]->fvalue) > 0) ?
-		    MPS_ROOT_INCLUSION_IN : MPS_ROOT_INCLUSION_OUT;
-		break;
-
-	      case MPS_SEARCH_SET_REAL:
-		/* Quite a particular case since we are requiring detection
-		 * of the reality of the roots. */
-		if (cluster->n == 1)
-		  {
-		    if (mps_ftouchreal (s, 1, i))
-		      {
-			if (MPS_STRUCTURE_IS_REAL (s->active_poly->structure) ||
-			    (log (s->root[i]->frad) < s->sep - s->n * s->lmax_coeff))
-			  {
-			    s->root[i]->inclusion = MPS_ROOT_INCLUSION_IN;
-			    s->root[i]->attrs = MPS_ROOT_ATTRS_REAL;
-			  }
-		      }
-		    else 
-		      {
-			s->root[i]->inclusion = MPS_ROOT_INCLUSION_OUT;
-			s->root[i]->attrs = MPS_ROOT_ATTRS_NONE;
-		      }   
-		  }
-		
-		break;
-
-	      case MPS_SEARCH_SET_IMAG:
-		/* The same as the real case, a part from the fact that
-		 * we don't support a pure imaginary coefficients polynomial. */
-		if (cluster->n == 1)
-		  {
-		    if (mps_ftouchimag (s, 1, i))
-		      {
-			if (log (s->root[i]->frad) < s->sep - s->n * s->lmax_coeff)
-			  {
-			    s->root[i]->inclusion = MPS_ROOT_INCLUSION_IN;
-			    s->root[i]->attrs = MPS_ROOT_ATTRS_IMAG;
-			  }
-			else
-			  {
-			    s->root[i]->inclusion = MPS_ROOT_INCLUSION_OUT;
-			    s->root[i]->attrs = MPS_ROOT_ATTRS_NONE;
-			  }
-		      }
-		  }
-		break;
-
-	      case MPS_SEARCH_SET_CUSTOM:
-		break;
-	      }
-	}
-=======
         {
           i = root->k;
           
@@ -229,7 +131,6 @@
                 break;
               }
         }
->>>>>>> b2b8033d
     }
 
   /* Recheck all the clusters and if a cluster with an uncertain root is found reset
@@ -240,17 +141,6 @@
       cluster = cluster_item->cluster;
 
       for (root = cluster->first; root != NULL; root = root->next)
-<<<<<<< HEAD
-	{
-	  i = root->k;
-	  if (s->root[i]->inclusion == MPS_ROOT_INCLUSION_UNKNOWN)
-	    {
-	      for (root = cluster->first; root != NULL; root = root->next)
-		s->root[root->k]->inclusion = MPS_ROOT_INCLUSION_UNKNOWN;
-	      break;
-	    }
-	}
-=======
         {
           i = root->k;
           if (s->root[i]->inclusion == MPS_ROOT_INCLUSION_UNKNOWN)
@@ -260,7 +150,6 @@
               break;
             }
         }
->>>>>>> b2b8033d
     }
 }
 
@@ -286,122 +175,6 @@
       cluster = cluster_item->cluster;
 
       for (root = cluster->first; root != NULL; root = root->next)
-<<<<<<< HEAD
-	{
-	  i = root->k;
-	  
-	  /* First check if the root has already recongnized as part of
-	   * a set (or out of it) and if that's true skip to the next one. */
-	  if (s->root[i]->inclusion == MPS_ROOT_INCLUSION_UNKNOWN)
-	    switch (s->output_config->search_set)
-	      {
-	      case MPS_SEARCH_SET_COMPLEX_PLANE:
-		s->root[i]->inclusion = MPS_ROOT_INCLUSION_IN;
-		break;
-	    
-	      case MPS_SEARCH_SET_UNITARY_DISC:
-		if (!mps_dtouchunit (s, nf, i))
-		  {
-		    cdpe_mod (mod, s->root[i]->dvalue);
-		    s->root[i]->inclusion = (rdpe_le (mod, rdpe_one)) ? 
-		      MPS_ROOT_INCLUSION_IN : MPS_ROOT_INCLUSION_OUT;
-		  }
-		break;
-	    
-	      case MPS_SEARCH_SET_UNITARY_DISC_COMPL:
-		if (!mps_dtouchunit (s, nf, i))
-		  {
-		    cdpe_mod (mod, s->root[i]->dvalue);
-		    s->root[i]->inclusion = (rdpe_ge (mod, rdpe_one)) ?
-		      MPS_ROOT_INCLUSION_IN : MPS_ROOT_INCLUSION_OUT;
-		  }
-		break;
-
-	      case MPS_SEARCH_SET_NEGATIVE_REAL_PART:
-		if (!mps_dtouchimag (s, nf, i))
-		  {
-		    rdpe_set (mod, cdpe_Re (s->root[i]->dvalue));
-		    s->root[i]->inclusion = (rdpe_le (mod, rdpe_zero)) ?
-		      MPS_ROOT_INCLUSION_IN : MPS_ROOT_INCLUSION_OUT;
-		  }
-		break;
-
-	      case MPS_SEARCH_SET_POSITIVE_REAL_PART:
-		if (!mps_dtouchimag (s, nf, i))
-		  {
-		    rdpe_set (mod, cdpe_Re (s->root[i]->dvalue));
-		    s->root[i]->inclusion = (rdpe_ge (mod, rdpe_zero)) ?
-		      MPS_ROOT_INCLUSION_IN : MPS_ROOT_INCLUSION_OUT;
-		  }
-		break;
-
-	      case MPS_SEARCH_SET_NEGATIVE_IMAG_PART:
-		if (!mps_dtouchreal (s, nf, i))
-		  {
-		    rdpe_set (mod, cdpe_Im (s->root[i]->dvalue));
-		    s->root[i]->inclusion = (rdpe_le (mod, rdpe_zero)) ?
-		      MPS_ROOT_INCLUSION_IN : MPS_ROOT_INCLUSION_OUT;
-		  }
-		break;
-
-	      case MPS_SEARCH_SET_POSITIVE_IMAG_PART:
-		{
-		  rdpe_set (mod, cdpe_Im (s->root[i]->dvalue));
-		  if (!mps_dtouchreal (s, nf, i))
-		    s->root[i]->inclusion = (rdpe_ge (mod, rdpe_zero)) ?
-		      MPS_ROOT_INCLUSION_IN : MPS_ROOT_INCLUSION_OUT;
-		}
-		break;
-
-	      case MPS_SEARCH_SET_REAL:
-		/* Quite a particular case since we are requiring detection
-		 * of the reality of the roots. */
-		if (cluster->n == 1)
-		  {
-		    if (mps_dtouchreal (s, 1, i))
-		      {
-			if (MPS_STRUCTURE_IS_REAL (s->active_poly->structure) ||
-			    (rdpe_log (s->root[i]->drad) < s->sep - s->n * s->lmax_coeff))
-			  {
-			    s->root[i]->inclusion = MPS_ROOT_INCLUSION_IN;
-			    s->root[i]->attrs = MPS_ROOT_ATTRS_REAL;
-			  }
-		      }
-		    else 
-		      {
-			s->root[i]->inclusion = MPS_ROOT_INCLUSION_OUT;
-			s->root[i]->attrs = MPS_ROOT_ATTRS_NONE;
-		      }   
-		  }
-		
-		break;
-
-	      case MPS_SEARCH_SET_IMAG:
-		/* The same as the real case, a part from the fact that
-		 * we don't support a pure imaginary coefficients polynomial. */
-		if (cluster->n == 1)
-		  {
-		    if (mps_dtouchimag (s, 1, i))
-		      {
-			if (rdpe_log (s->root[i]->drad) < s->sep - s->n * s->lmax_coeff)
-			  {
-			    s->root[i]->inclusion = MPS_ROOT_INCLUSION_IN;
-			    s->root[i]->attrs = MPS_ROOT_ATTRS_IMAG;
-			  }
-			else
-			  {
-			    s->root[i]->inclusion = MPS_ROOT_INCLUSION_OUT;
-			    s->root[i]->attrs = MPS_ROOT_ATTRS_NONE;
-			  }
-		      }
-		  }
-		break;
-
-	      case MPS_SEARCH_SET_CUSTOM:
-		break;
-	      }
-	}
-=======
         {
           i = root->k;
           
@@ -516,7 +289,6 @@
                 break;
               }
         }
->>>>>>> b2b8033d
     }
 
   /* Recheck all the clusters and if a cluster with an uncertain root is found reset
@@ -527,17 +299,6 @@
       cluster = cluster_item->cluster;
 
       for (root = cluster->first; root != NULL; root = root->next)
-<<<<<<< HEAD
-	{
-	  i = root->k;
-	  if (s->root[i]->inclusion == MPS_ROOT_INCLUSION_UNKNOWN)
-	    {
-	      for (root = cluster->first; root != NULL; root = root->next)
-		s->root[root->k]->inclusion = MPS_ROOT_INCLUSION_UNKNOWN;
-	      break;
-	    }
-	}
-=======
         {
           i = root->k;
           if (s->root[i]->inclusion == MPS_ROOT_INCLUSION_UNKNOWN)
@@ -547,7 +308,6 @@
               break;
             }
         }
->>>>>>> b2b8033d
     }
 }
 
@@ -574,125 +334,6 @@
       cluster = cluster_item->cluster;
 
       for (root = cluster->first; root != NULL; root = root->next)
-<<<<<<< HEAD
-	{
-	  i = root->k;
-
-	  /* Get a CDPE representation of s->root[i]->mvalue */
-	  mpc_get_cdpe (cmod, s->root[i]->mvalue);
-	  
-	  /* First check if the root has already recongnized as part of
-	   * a set (or out of it) and if that's true skip to the next one. */
-	  if (s->root[i]->inclusion == MPS_ROOT_INCLUSION_UNKNOWN)
-	    switch (s->output_config->search_set)
-	      {
-	      case MPS_SEARCH_SET_COMPLEX_PLANE:
-		s->root[i]->inclusion = MPS_ROOT_INCLUSION_IN;
-		break;
-	    
-	      case MPS_SEARCH_SET_UNITARY_DISC:
-		if (!mps_mtouchunit (s, nf, i))
-		  {
-		    cdpe_mod (mod, cmod);
-		    s->root[i]->inclusion = (rdpe_le (mod, rdpe_one)) ? 
-		      MPS_ROOT_INCLUSION_IN : MPS_ROOT_INCLUSION_OUT;
-		  }
-		break;
-	    
-	      case MPS_SEARCH_SET_UNITARY_DISC_COMPL:
-		if (!mps_mtouchunit (s, nf, i))
-		  {
-		    cdpe_mod (mod, cmod);
-		    s->root[i]->inclusion = (rdpe_ge (mod, rdpe_one)) ?
-		      MPS_ROOT_INCLUSION_IN : MPS_ROOT_INCLUSION_OUT;
-		  }
-		break;
-
-	      case MPS_SEARCH_SET_NEGATIVE_REAL_PART:
-		if (!mps_mtouchimag (s, nf, i))
-		  {
-		    rdpe_set (mod, cdpe_Re (cmod));
-		    s->root[i]->inclusion = (rdpe_le (mod, rdpe_zero)) ?
-		      MPS_ROOT_INCLUSION_IN : MPS_ROOT_INCLUSION_OUT;
-		  }
-		break;
-
-	      case MPS_SEARCH_SET_POSITIVE_REAL_PART:
-		if (!mps_mtouchimag (s, nf, i))
-		  {
-		    rdpe_set (mod, cdpe_Re (cmod));
-		    s->root[i]->inclusion = (rdpe_ge (mod, rdpe_zero)) ?
-		      MPS_ROOT_INCLUSION_IN : MPS_ROOT_INCLUSION_OUT;
-		  }
-		break;
-
-	      case MPS_SEARCH_SET_NEGATIVE_IMAG_PART:
-		if (!mps_mtouchreal (s, nf, i))
-		  {
-		    rdpe_set (mod, cdpe_Im (cmod));
-		    s->root[i]->inclusion = (rdpe_le (mod, rdpe_zero)) ?
-		      MPS_ROOT_INCLUSION_IN : MPS_ROOT_INCLUSION_OUT;
-		  }
-		break;
-
-	      case MPS_SEARCH_SET_POSITIVE_IMAG_PART:
-		{
-		  rdpe_set (mod, cdpe_Im (cmod));
-		  if (!mps_mtouchreal (s, nf, i))
-		    s->root[i]->inclusion = (rdpe_ge (mod, rdpe_zero)) ?
-		      MPS_ROOT_INCLUSION_IN : MPS_ROOT_INCLUSION_OUT;
-		}
-		break;
-
-	      case MPS_SEARCH_SET_REAL:
-		/* Quite a particular case since we are requiring detection
-		 * of the reality of the roots. */
-		if (cluster->n == 1)
-		  {
-		    if (mps_mtouchreal (s, 1, i))
-		      {
-			if (MPS_STRUCTURE_IS_REAL (s->active_poly->structure) ||
-			    (rdpe_log (s->root[i]->drad) < s->sep - s->n * s->lmax_coeff))
-			  {
-			    s->root[i]->inclusion = MPS_ROOT_INCLUSION_IN;
-			    s->root[i]->attrs = MPS_ROOT_ATTRS_REAL;
-			  }
-		      }
-		    else 
-		      {
-			s->root[i]->inclusion = MPS_ROOT_INCLUSION_OUT;
-			s->root[i]->attrs = MPS_ROOT_ATTRS_NONE;
-		      }
-		  }
-		
-		break;
-
-	      case MPS_SEARCH_SET_IMAG:
-		/* The same as the real case, a part from the fact that
-		 * we don't support a pure imaginary coefficients polynomial. */
-		if (cluster->n == 1)
-		  {
-		    if (mps_mtouchimag (s, 1, i))
-		      {
-			if (rdpe_log (s->root[i]->drad) < s->sep - s->n * s->lmax_coeff)
-			  {
-			    s->root[i]->inclusion = MPS_ROOT_INCLUSION_IN;
-			    s->root[i]->attrs = MPS_ROOT_ATTRS_IMAG;
-			  }
-			else
-			  {
-			    s->root[i]->inclusion = MPS_ROOT_INCLUSION_OUT;
-			    s->root[i]->attrs = MPS_ROOT_ATTRS_NONE;
-			  }
-		      }
-		  }
-		break;
-
-	      case MPS_SEARCH_SET_CUSTOM:
-		break;
-	      }
-	}
-=======
         {
           i = root->k;
 
@@ -810,7 +451,6 @@
                 break;
               }
         }
->>>>>>> b2b8033d
     }
 
   /* Recheck all the clusters and if a cluster with an uncertain root is found reset
@@ -821,17 +461,6 @@
       cluster = cluster_item->cluster;
 
       for (root = cluster->first; root != NULL; root = root->next)
-<<<<<<< HEAD
-	{
-	  i = root->k;
-	  if (s->root[i]->inclusion == MPS_ROOT_INCLUSION_UNKNOWN)
-	    {
-	      for (root = cluster->first; root != NULL; root = root->next)
-		s->root[root->k]->inclusion = MPS_ROOT_INCLUSION_UNKNOWN;
-	      break;
-	    }
-	}
-=======
         {
           i = root->k;
           if (s->root[i]->inclusion == MPS_ROOT_INCLUSION_UNKNOWN)
@@ -841,6 +470,5 @@
               break;
             }
         }
->>>>>>> b2b8033d
     }
 }