--- conflicted
+++ resolved
@@ -33,11 +33,7 @@
     {
       cplx_sub (ctmp, x, sec->bfpc[i]);
       if (cplx_eq_zero (ctmp))
-<<<<<<< HEAD
-	return false;
-=======
-        return false;
->>>>>>> b2b8033d
+        return false;
       cplx_div (ctmp, sec->afpc[i], ctmp);
       cplx_add_eq (value, ctmp);
     }
@@ -61,11 +57,7 @@
       cplx_sub (ctmp, x, sec->bfpc[i]);
 
       if (cplx_eq_zero (ctmp))
-<<<<<<< HEAD
-	return false;
-=======
-        return false;
->>>>>>> b2b8033d
+        return false;
 
       cplx_inv_eq (ctmp);
       cplx_mul_eq (ctmp, ctmp);
@@ -92,11 +84,7 @@
  */
 mps_boolean
 mps_secular_feval_with_error (mps_context * s, mps_polynomial * p, cplx_t x, cplx_t value,
-<<<<<<< HEAD
-			      double * error)
-=======
                               double * error)
->>>>>>> b2b8033d
 {
   mps_secular_equation * sec = MPS_SECULAR_EQUATION (p);
   cplx_t ctmp;
@@ -110,11 +98,7 @@
       cplx_sub (ctmp, x, sec->bfpc[i]);
 
       if (cplx_eq_zero (ctmp))
-<<<<<<< HEAD
-	return false;
-=======
-        return false;
->>>>>>> b2b8033d
+        return false;
 
       cplx_div (ctmp, sec->afpc[i], ctmp);
       cplx_add_eq (value, ctmp);
@@ -151,11 +135,7 @@
       cdpe_sub (ctmp, x, sec->bdpc[i]);
 
       if (cdpe_eq_zero (ctmp))
-<<<<<<< HEAD
-	return false;
-=======
-        return false;
->>>>>>> b2b8033d
+        return false;
 
       cdpe_div (ctmp, sec->adpc[i], ctmp);
       cdpe_add_eq (value, ctmp);
@@ -181,11 +161,7 @@
       cdpe_sub (ctmp, x, sec->bdpc[i]);
 
       if (cdpe_eq_zero (ctmp))
-<<<<<<< HEAD
-	return false;
-=======
-        return false;
->>>>>>> b2b8033d
+        return false;
 
       cdpe_inv_eq (ctmp);
       cdpe_mul_eq (ctmp, ctmp);
@@ -212,11 +188,7 @@
  */
 mps_boolean
 mps_secular_deval_with_error (mps_context * s, mps_polynomial * p,
-<<<<<<< HEAD
-			      cdpe_t x, cdpe_t value, rdpe_t error)
-=======
                               cdpe_t x, cdpe_t value, rdpe_t error)
->>>>>>> b2b8033d
 {
   mps_secular_equation * sec = MPS_SECULAR_EQUATION (p);
   cdpe_t ctmp;
@@ -230,11 +202,7 @@
     {
       cdpe_sub (ctmp, x, sec->bdpc[i]);
       if (cdpe_eq_zero (ctmp))
-<<<<<<< HEAD
-	return false;
-=======
-        return false;
->>>>>>> b2b8033d
+        return false;
       cdpe_div (ctmp, sec->adpc[i], ctmp);
       cdpe_mod (rtmp, ctmp);
       cdpe_add_eq (value, ctmp);
@@ -275,17 +243,10 @@
     {
       mpc_sub (ctmp, x, sec->bmpc[i]);
       if (mpc_eq_zero (ctmp))
-<<<<<<< HEAD
-	{
-	  success = false;
-	  goto cleanup;
-	}
-=======
         {
           success = false;
           goto cleanup;
         }
->>>>>>> b2b8033d
 
       mpc_div (ctmp, sec->ampc[i], ctmp);
       mpc_add_eq (value, ctmp);
