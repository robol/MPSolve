--- conflicted
+++ resolved
@@ -480,21 +480,16 @@
   mpq_vfree (s->initial_bmpqic);
 
   /* Mutexes */
-<<<<<<< HEAD
+  for (i = 0; i < MPS_POLYNOMIAL (s)->degree; i++)
+    {
+      pthread_mutex_destroy (&s->ampcf_mutex[i]);
+      pthread_mutex_destroy (&s->bmpcf_mutex[i]);
+    }
+
+  pthread_mutex_destroy (&s->precision_mutex);
+  
   free (s->ampcf_mutex);
   free (s->bmpcf_mutex);
-=======
-  for (i = 0; i < MPS_POLYNOMIAL (s)->degree; i++)
-    {
-      pthread_mutex_destroy (&s->ampc_mutex[i]);
-      pthread_mutex_destroy (&s->bmpc_mutex[i]);
-    }
-
-  pthread_mutex_destroy (&s->precision_mutex);
-  
-  free (s->ampc_mutex);
-  free (s->bmpc_mutex);
->>>>>>> 2545de49
 
   /* ...and then release it */
   free (s);
