/*
 * This file is part of MPSolve 3.0
 *
 * Copyright (C) 2001-2012, Dipartimento di Matematica "L. Tonelli", Pisa.
 * License: http://www.gnu.org/licenses/gpl.html GPL version 3 or higher
 *
 * Authors: 
 *   Dario Andrea Bini <bini@dm.unipi.it>
 *   Giuseppe Fiorentino <fiorent@dm.unipi.it>
 *   Leonardo Robol <robol@mail.dm.unipi.it>
 */


#include <mps/mps.h>
#include <float.h>

/**
 * @brief Globally set the current precision of mp variables
 *
 * @param s The <code>mps_context</code> of the computation.
 * @param prec The precision that is desired for the next MP computations. 
 */
void
mps_mp_set_prec (mps_context * s, long int prec)
{
  s->mpwp = (prec / 64 + 1) * 64;
  rdpe_set_2dl (s->mp_epsilon, 1.0, -s->mpwp);

  if (s->debug_level & MPS_DEBUG_MEMORY)
    MPS_DEBUG_RDPE (s, s->mp_epsilon, "Increased precision to %ld bits. Machine epsilon set to eps", s->mpwp);
}

/**
 * @brief Allocate all the data needed by MPSolve. Must be called after setting
 * the degree of the polynomial (or, more generally, the number of root of the
 * equation) in <code>s->deg</code>.
 *
 * @param s The <code>mps_context</code> of the computation.
 */
void
mps_allocate_data (mps_context * s)
{
  MPS_DEBUG_THIS_CALL;
  int i;

  /* s->clust = int_valloc (s->deg); */
  /* s->punt = int_valloc (s->deg + 1); */
  /* s->clust_detached = int_valloc (s->deg); */

  s->root = mps_newv (mps_approximation*, s->n);
  for (i = 0; i < s->n; i++)
    s->root[i] = mps_approximation_new (s);

  /* s->status = (char (*)[3]) char_valloc (3 * s->deg); */
  
  mps_cluster_reset (s);

  s->order = int_valloc (s->deg);

  /* s->fppc = cplx_valloc (s->deg + 1); */
  s->fppc1 = cplx_valloc (s->deg + 1);

  s->mfpc1 = mpc_valloc (s->deg + 1);
  for (i = 0; i <= s->deg; i++)
    mpc_init2 (s->mfpc1[i], 0);

  /* s->mfppc = mpc_valloc (s->deg + 1); */
  /* for (i = 0; i <= s->deg; i++) */
  /*   mpc_init2 (s->mfppc[i], 0); */

  s->mfppc1 = mpc_valloc (s->deg + 1);
  for (i = 0; i <= s->deg; i++)
    mpc_init2 (s->mfppc1[i], 0);

  /* temporary vectors */
  s->spar1 = mps_boolean_valloc (s->deg + 2);
  s->h = mps_boolean_valloc (s->deg + 2);
  s->again_old = mps_boolean_valloc (s->deg);

  s->oldpunt = int_valloc (s->deg + 1);
  s->clust_aux = int_valloc (s->deg + 1);
  s->punt_aux = int_valloc (s->deg + 1);
  s->punt_out = int_valloc (s->deg + 1);
  s->clust_out = int_valloc (s->deg + 1);

  s->fap1 = double_valloc (s->deg + 1);
  s->fap2 = double_valloc (s->deg + 1);

  s->dap1 = rdpe_valloc (s->deg + 1);
  s->dpc1 = cdpe_valloc (s->deg + 1);
  s->dpc2 = cdpe_valloc (s->deg + 1);

  s->fradii = double_valloc (s->deg + 1);
  s->partitioning = int_valloc (s->deg + 2);
  s->dradii = rdpe_valloc (s->deg + 1);

  /* Setting some default here, that were not settable because we didn't know
   * the degree of the polynomial */
  for (i = 0; i < s->n; i++) 
    s->root[i]->wp = DBL_DIG * LOG2_10;

  /* Init the mutex that need it */
  pthread_mutex_init (&s->precision_mutex, NULL);

  /* Other mt variables in status */
  MPS_INIT_LOCK (s->data_prec_max);

  s->initialized = true;
}

/**
 * @brief Raise precision performing a real computation of the data.
 *
 * @param s The <code>mps_context</code> of the computation.
 * @param prec The desired precision.
 * @return The precision set (that may be different from the one requested
 * since GMP works only with precision divisible by 64bits.
 */
long int
mps_raise_data (mps_context * s, long int prec)
{
  int k;
  mps_polynomial *p = s->active_poly;

  /* raise the precision of  mroot */
  for (k = 0; k < s->n; k++)
    mpc_set_prec (s->root[k]->mvalue, prec);

<<<<<<< HEAD
=======
  /* raise the precision of auxiliary variables */
  for (k = 0; k < s->n + 1; k++)
    {
      mpc_set_prec (s->mfpc1[k], prec);
      mpc_set_prec (s->mfppc1[k], prec);
    }

>>>>>>> b2b8033d
  return mps_polynomial_raise_data (s, p, prec);
}

/**
 * @brief The same of <code>mps_raise_data()</code> but using
 * raw routines of GMP, that will not change allocations. 
 *
 * @param s The <code>mps_context</code> of the computation.
 * @param prec The desired precision.
 */
void
mps_raise_data_raw (mps_context * s, long int prec)
{
  int k;

  if (!MPS_IS_MONOMIAL_POLY (s->active_poly))
    return;

  mps_monomial_poly *p = MPS_MONOMIAL_POLY (s->active_poly);

  /* raise the precision of  mroot */
  for (k = 0; k < s->n; k++)
    mpc_set_prec_raw (s->root[k]->mvalue, prec);

  /* raise the precision of  mfpc */
  if (MPS_IS_MONOMIAL_POLY (s->active_poly))
    for (k = 0; k < s->n + 1; k++)
      mpc_set_prec_raw (p->mfpc[k], prec);

  /* Raise the precision of sparse vectors */
  if (MPS_DENSITY_IS_SPARSE (s->active_poly->density))
    for (k = 0; k < s->n; k++)
      if (p->spar[k + 1])
        mpc_set_prec_raw (p->mfppc[k], prec);

  /* raise the precision of auxiliary variables */
  for (k = 0; k < s->n + 1; k++)
    {
      mpc_set_prec_raw (s->mfpc1[k], prec);
      mpc_set_prec_raw (s->mfppc1[k], prec);
    }
}

/**
 * @brief Compute the mp_complex values of the coefficients of p(x)
 * with the  current precision of mpwds words, given the
 * rational or integer coefficients.
 *
 * @param s The <code>mps_context</code> of the computation.
 * @param prec The precision that should be set and to which the data should
 * be adjusted.
 */
void 
mps_prepare_data (mps_context * s, long int prec)
{
  MPS_DEBUG_THIS_CALL;

  pthread_mutex_lock (&s->precision_mutex);

  if (s->debug_level & MPS_DEBUG_MEMORY)
    MPS_DEBUG (s, "Increasing working precision to %ld bits", prec);

  MPS_LOCK (s->data_prec_max);

  if (prec > s->data_prec_max.value)
    {
      s->data_prec_max.value = mps_raise_data (s, prec);
    }
  else 
    {
      mps_polynomial_raise_data (s, s->active_poly, prec);
    }

  MPS_UNLOCK (s->data_prec_max);

  pthread_mutex_unlock (&s->precision_mutex);
}

/**
 * @brief Resets the data to the highest used precision
 *
 * @param s The <code>mps_context</code> of the computation.
 */
void
mps_restore_data (mps_context * s)
{
  MPS_LOCK (s->data_prec_max);
  if (s->debug_level & MPS_DEBUG_MEMORY)
    MPS_DEBUG (s, "Restore data to %ld bits", s->data_prec_max.value);

  if (s->data_prec_max.value)
    {
      MPS_UNLOCK (s->data_prec_max);
      mps_raise_data_raw (s, s->data_prec_max.value);
    }
  else
    MPS_UNLOCK (s->data_prec_max);
}

/**
 * @brief Free all the data allocated with <code>mps_allocate_data()</code>
 *
 * @param s The <code>mps_context</code> of the computation.
 */
void
mps_free_data (mps_context * s)
{
  int i;

  if (s->debug_level & MPS_DEBUG_MEMORY)
    {
      MPS_DEBUG (s, "Deallocating data");
    }

  if (s->bmpc)
    {
      mpc_vclear (s->bmpc, s->n * s->pool->n);
      free (s->bmpc);
    }

  mps_clusterization_free (s, s->clusterization);
  free (s->order);

  /* free (s->fap); */
  /* rdpe_vfree (s->dap); */

  for (i = 0; i < s->n; i++)
    mps_approximation_free (s, s->root[i]);
  free (s->root);

  for (i = 0; i <= s->deg; i++)
    mpc_clear (s->mfpc1[i]);
  mpc_vfree (s->mfpc1);

  cplx_vfree (s->fppc1);
  for (i = 0; i <= s->deg; i++)
    {
      mpc_clear (s->mfppc1[i]);
    }

  free (s->mfppc1);

  /* free temporary vectors */
  free (s->spar1);
  free (s->h);
  free (s->again_old);

  free (s->oldpunt);
  free (s->clust_aux);
  free (s->punt_aux);
  free (s->punt_out);
  free (s->clust_out);

  free (s->fap1);
  free (s->fap2);

  rdpe_vfree (s->dap1);
  cdpe_vfree (s->dpc1);
  cdpe_vfree (s->dpc2);

  free (s->partitioning);
  free (s->fradii);
  rdpe_vfree (s->dradii);

  mps_thread_pool_free (s, s->pool);
}<|MERGE_RESOLUTION|>--- conflicted
+++ resolved
@@ -126,8 +126,6 @@
   for (k = 0; k < s->n; k++)
     mpc_set_prec (s->root[k]->mvalue, prec);
 
-<<<<<<< HEAD
-=======
   /* raise the precision of auxiliary variables */
   for (k = 0; k < s->n + 1; k++)
     {
@@ -135,7 +133,6 @@
       mpc_set_prec (s->mfppc1[k], prec);
     }
 
->>>>>>> b2b8033d
   return mps_polynomial_raise_data (s, p, prec);
 }
 
