--- conflicted
+++ resolved
@@ -228,16 +228,8 @@
       s->root[i]->wp = MAX (s->mpwp + log2 (s->n), s->root[i]->wp);
       mps_secular_ga_update_root_wp (s, i, s->root[i]->wp, bmpc);
 
-      /* pthread_mutex_lock (&sec->bmpc_mutex[i]); */
-<<<<<<< HEAD
-      /* mpc_set_prec (sec->bmpc[i], s->root[i]->wp); */
       mpc_set (tx, sec->bmpc[i]);
       mps_polynomial_meval (s, p, tx, sec->ampc[i], relative_error);
-=======
-      mps_mhorner_with_error2 (s, p, bmpc[i], sec->ampc[i], relative_error, s->root[i]->wp);
-
->>>>>>> 326108f8
-      /* pthread_mutex_unlock (&sec->bmpc_mutex[i]); */
 
       if (s->debug_level & MPS_DEBUG_REGENERATION)
 	{
@@ -252,21 +244,15 @@
       if (s->debug_level & MPS_DEBUG_REGENERATION)
         MPS_DEBUG_RDPE (s, relative_error, "Relative_error on p(b_%d) evaluation", i);
 
-      /* mpc_get_cdpe (cpol, sec->bmpc[i]);  */
-      /* cdpe_mod (rtmp, cpol);  */
-      /* rdpe_mul_eq (rtmp, root_epsilon);  */
-
-      while (rdpe_gt (relative_error, root_epsilon))
+      if (rdpe_gt (relative_error, root_epsilon))
 	{
 	  /* Update the working precision of the selected root with a realistic estimate of the
 	   * required precision to get a result exact to machine precision */
 	  mps_secular_ga_update_root_wp (s, i, 1 + s->root[i]->wp + (rdpe_Esp (relative_error) - rdpe_Esp (root_epsilon)), bmpc);
 	  
 	  /* Try to recompute the polynomial with the augmented precision and see if now relative_error matches */
-	  /* pthread_mutex_lock (&sec->bmpc_mutex[i]); */
 	  mpc_set_prec (tx, s->root[i]->wp);
 	  mps_polynomial_meval (s, p, tx, sec->ampc[i], relative_error);
-	  /* pthread_mutex_unlock (&sec->bmpc_mutex[i]); */
 	  
 	  if (s->debug_level & MPS_DEBUG_REGENERATION)
 	    {
@@ -274,9 +260,6 @@
 	      MPS_DEBUG_RDPE (s, relative_error, "Absolute error on p(b_%d) evaluation", i);
 	      MPS_DEBUG_MPC (s, mpc_get_prec (sec->ampc[i]), sec->ampc[i], "p(b_%d)", i);
 	    }
-
-	  /* MPS_DEBUG (s, "s->mpwp = %ld", s->mpwp); */
-	  /* MPS_DEBUG (s, "root->wp = %ld", s->root[i]->wp); */
 
 	  mpc_get_cdpe (cpol, sec->ampc[i]);
 	  cdpe_mod (rtmp, cpol);
