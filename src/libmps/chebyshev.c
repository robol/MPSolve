/*
 * This file is part of MPSolve 3.0
 *
 * Copyright (C) 2001-2013, Dipartimento di Matematica "L. Tonelli", Pisa.
 * License: http://www.gnu.org/licenses/gpl.html GPL version 3 or higher
 *
 * Authors: 
 *   Leonardo Robol <robol@mail.dm.unipi.it>
 */

#include <mps/mps.h>
#include <mps/chebyshev.h>

 void mps_chebyshev_poly_free(mps_context *, mps_polynomial *);
 long int mps_chebyshev_poly_raise_data (mps_context * ctx, mps_polynomial * poly, long int wp);
 void mps_chebyshev_get_leading_coefficient (mps_context * ctx, mps_polynomial * poly, mpc_t lc);

 /* This is implemented in chebyshev-evaluation.c */
 mps_boolean mps_chebyshev_poly_meval (mps_context * ctx, mps_polynomial * poly, mpc_t x, mpc_t value, rdpe_t error);

 void mps_chebyshev_poly_fstart (mps_context * ctx, mps_polynomial * poly);

 mps_chebyshev_poly * 
 mps_chebyshev_poly_new (mps_context * ctx, int n, mps_structure structure)
 {
        mps_chebyshev_poly * poly = mps_new (mps_chebyshev_poly);

        /* Call the base constructor */
        MPS_POLYNOMIAL (poly)->degree = n;
        mps_polynomial_init (ctx, MPS_POLYNOMIAL (poly));

        MPS_POLYNOMIAL (poly)->structure = structure;

        /* Chances are that these are not really needed. In this case we can 
         * simply leave this values set to NULL. They will be allocated on
         * demand by mps_chebyshev_poly_set_coefficient_q(). */
        poly->rational_real_coeffs = poly->rational_imag_coeffs = NULL;

        if (MPS_STRUCTURE_IS_INTEGER (structure) || MPS_STRUCTURE_IS_RATIONAL (structure))
        {
          poly->rational_real_coeffs = mps_newv (mpq_t, n + 1);
          poly->rational_imag_coeffs = mps_newv (mpq_t, n + 1);

          mpq_vinit (poly->rational_real_coeffs, n + 1);
          mpq_vinit (poly->rational_imag_coeffs, n + 1);
        }

        poly->fpc = cplx_valloc (n + 1);
        poly->dpc = cdpe_valloc (n + 1);
        poly->mfpc = mpc_valloc (n + 1);

        mpc_vinit2 (poly->mfpc, n + 1, ctx->mpwp);

        /* Construct the polynomial vtable in a proper way */
        MPS_POLYNOMIAL (poly)->free = mps_chebyshev_poly_free;
        MPS_POLYNOMIAL (poly)->raise_data = mps_chebyshev_poly_raise_data;
        MPS_POLYNOMIAL (poly)->meval = mps_chebyshev_poly_meval;
        MPS_POLYNOMIAL (poly)->get_leading_coefficient = mps_chebyshev_get_leading_coefficient;
        MPS_POLYNOMIAL (poly)->fstart = mps_chebyshev_poly_fstart;

        /* Attach the typename to this polynomial */
        MPS_POLYNOMIAL (poly)->type_name = MPS_CHEBYSHEV_POLY_TYPE_NAME;

        /* Compute the leading coefficient of the polynomial */
        mpc_init2 (poly->lc, ctx->mpwp);
        if (n > 0) {
                mpc_set_ui (poly->lc, 2U, 0U);
                mpc_pow_si (poly->lc, poly->lc, n - 1);
        }
        else {
                mpc_set_ui (poly->lc, 1U, 0U);
        }

        pthread_mutex_init (&poly->precision_mutex, NULL);

        return poly;
 }

 void
 mps_chebyshev_poly_free (mps_context * ctx, mps_polynomial * poly)
 {
        mps_chebyshev_poly * cpoly = MPS_CHEBYSHEV_POLY (poly);

        mpc_vclear (cpoly->mfpc, poly->degree + 1);
        mpc_clear (cpoly->lc);

        cplx_vfree (cpoly->fpc);
        cdpe_vfree (cpoly->dpc);
        mpc_vfree (cpoly->mfpc);

        if (MPS_STRUCTURE_IS_INTEGER (poly->structure) || MPS_STRUCTURE_IS_RATIONAL (poly->structure))
          {
            mpq_vclear (cpoly->rational_real_coeffs, poly->degree + 1);
            mpq_vclear (cpoly->rational_imag_coeffs, poly->degree + 1);

            free (cpoly->rational_real_coeffs);
            free (cpoly->rational_imag_coeffs);
          }

        free (poly);
 }


void 
mps_chebyshev_poly_fstart (mps_context * ctx, mps_polynomial * poly)
{
  mps_general_fstart (ctx, poly);
}

 long int
 mps_chebyshev_poly_raise_data (mps_context * ctx, mps_polynomial * poly, long int wp)
 {
        int i;
        mps_chebyshev_poly * cpoly = MPS_CHEBYSHEV_POLY (poly);

        pthread_mutex_lock (&cpoly->precision_mutex);

        /* Check if raising precision is a worth operation, or if we are already
         * to a higher preicison. */
        if (wp < mpc_get_prec (cpoly->mfpc[0])) {
            pthread_mutex_unlock (&cpoly->precision_mutex);
            return mpc_get_prec (cpoly->mfpc[0]);
        }

<<<<<<< HEAD
=======
        mpc_set_prec (cpoly->lc, wp);
        mpc_set_ui (cpoly->lc, 2U, 0U);
        mpc_pow_si (cpoly->lc, cpoly->lc, MAX(poly->degree - 1, 0));

>>>>>>> 2c1bcab7
        /* Otherwise really increase it */
        for (i = 0; i <= poly->degree; i++) 
          {
            mpc_set_prec (cpoly->mfpc[i], wp);
          }

        if (MPS_STRUCTURE_IS_INTEGER (poly->structure) ||
            MPS_STRUCTURE_IS_RATIONAL (poly->structure))
          {
            /* Regenerate the coefficients starting from the exact input
             * of the user. */
            for (i = 0; i <= poly->degree; i++)
              {
                mpf_set_q (mpc_Re (cpoly->mfpc[i]), cpoly->rational_real_coeffs[i]);
                mpf_set_q (mpc_Im (cpoly->mfpc[i]), cpoly->rational_imag_coeffs[i]);
              }
          }

        mpc_set_prec (cpoly->lc, wp);
        if (poly->degree > 0) {
                mpc_set_ui (cpoly->lc, 2U, 0U);
                mpc_pow_si (cpoly->lc, cpoly->lc, poly->degree - 1);
        }
        else {
                mpc_set_ui (cpoly->lc, 1U, 0U);
        }
        mpc_mul_eq (cpoly->lc, cpoly->mfpc[poly->degree]);

        pthread_mutex_unlock (&cpoly->precision_mutex);

        return mpc_get_prec (cpoly->mfpc[0]);
 }

void mps_chebyshev_get_leading_coefficient (mps_context * ctx, mps_polynomial * poly, mpc_t lc)
{
        mps_chebyshev_poly * cpoly = MPS_CHEBYSHEV_POLY (poly);
        mpc_set (lc, cpoly->lc);
        mpc_mul_eq (lc, cpoly->mfpc[poly->degree]);
}


 void
 mps_chebyshev_poly_set_coefficient_f (mps_context * ctx, mps_chebyshev_poly * poly,
        int i, mpc_t coeff)
 {
        if (mpc_get_prec (coeff) > mpc_get_prec (poly->mfpc[0])) {
                mps_chebyshev_poly_raise_data (ctx, MPS_POLYNOMIAL (poly), mpc_get_prec (coeff));
        }

        mpc_set (poly->mfpc[i], coeff);
        mpc_get_cdpe (poly->dpc[i], coeff);
        mpc_get_cplx (poly->fpc[i], coeff);
 }

void 
mps_chebyshev_poly_set_coefficient_q (mps_context * ctx, mps_chebyshev_poly * poly, 
       int i, mpq_t real_part, mpq_t imag_part)
{
  mps_chebyshev_poly * cpoly = MPS_CHEBYSHEV_POLY (poly);

  mpq_set (cpoly->rational_real_coeffs[i], real_part);
  mpq_set (cpoly->rational_imag_coeffs[i], imag_part);

  mpf_set_q (mpc_Re (cpoly->mfpc[i]), real_part);
  mpf_set_q (mpc_Im (cpoly->mfpc[i]), imag_part);
}<|MERGE_RESOLUTION|>--- conflicted
+++ resolved
@@ -17,8 +17,6 @@
 
  /* This is implemented in chebyshev-evaluation.c */
  mps_boolean mps_chebyshev_poly_meval (mps_context * ctx, mps_polynomial * poly, mpc_t x, mpc_t value, rdpe_t error);
-
- void mps_chebyshev_poly_fstart (mps_context * ctx, mps_polynomial * poly);
 
  mps_chebyshev_poly * 
  mps_chebyshev_poly_new (mps_context * ctx, int n, mps_structure structure)
@@ -56,7 +54,6 @@
         MPS_POLYNOMIAL (poly)->raise_data = mps_chebyshev_poly_raise_data;
         MPS_POLYNOMIAL (poly)->meval = mps_chebyshev_poly_meval;
         MPS_POLYNOMIAL (poly)->get_leading_coefficient = mps_chebyshev_get_leading_coefficient;
-        MPS_POLYNOMIAL (poly)->fstart = mps_chebyshev_poly_fstart;
 
         /* Attach the typename to this polynomial */
         MPS_POLYNOMIAL (poly)->type_name = MPS_CHEBYSHEV_POLY_TYPE_NAME;
@@ -100,13 +97,6 @@
         free (poly);
  }
 
-
-void 
-mps_chebyshev_poly_fstart (mps_context * ctx, mps_polynomial * poly)
-{
-  mps_general_fstart (ctx, poly);
-}
-
  long int
  mps_chebyshev_poly_raise_data (mps_context * ctx, mps_polynomial * poly, long int wp)
  {
@@ -122,18 +112,14 @@
             return mpc_get_prec (cpoly->mfpc[0]);
         }
 
-<<<<<<< HEAD
-=======
         mpc_set_prec (cpoly->lc, wp);
         mpc_set_ui (cpoly->lc, 2U, 0U);
         mpc_pow_si (cpoly->lc, cpoly->lc, MAX(poly->degree - 1, 0));
 
->>>>>>> 2c1bcab7
         /* Otherwise really increase it */
-        for (i = 0; i <= poly->degree; i++) 
-          {
-            mpc_set_prec (cpoly->mfpc[i], wp);
-          }
+        for (i = 0; i <= poly->degree; i++) {
+                mpc_set_prec (cpoly->mfpc[i], wp);
+        }
 
         if (MPS_STRUCTURE_IS_INTEGER (poly->structure) ||
             MPS_STRUCTURE_IS_RATIONAL (poly->structure))
@@ -146,16 +132,6 @@
                 mpf_set_q (mpc_Im (cpoly->mfpc[i]), cpoly->rational_imag_coeffs[i]);
               }
           }
-
-        mpc_set_prec (cpoly->lc, wp);
-        if (poly->degree > 0) {
-                mpc_set_ui (cpoly->lc, 2U, 0U);
-                mpc_pow_si (cpoly->lc, cpoly->lc, poly->degree - 1);
-        }
-        else {
-                mpc_set_ui (cpoly->lc, 1U, 0U);
-        }
-        mpc_mul_eq (cpoly->lc, cpoly->mfpc[poly->degree]);
 
         pthread_mutex_unlock (&cpoly->precision_mutex);
 
