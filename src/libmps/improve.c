--- conflicted
+++ resolved
@@ -20,11 +20,12 @@
   typedef struct {
     int i;
     mps_context * s;
+    mps_approximation * starting_approximation;
     long int base_wp;
   } __mps_improve_data;
 
 void * mps_improve_root2 (void*);
-void * mps_improve_root (void*);
+void * mps_improve_root  (void*); 
 
 /**
  * @brief Improve all the approximations up to prec_out digits.
@@ -81,16 +82,8 @@
 
   for (i = 0; i < s->n; i++)
     {
-      improve_data[i].i = i;
       improve_data[i].s = s;
       improve_data[i].base_wp = base_wp;
-<<<<<<< HEAD
-      mps_thread_pool_assign (s, NULL, mps_improve_root, improve_data + i);
-      // mps_improve_root (s, i);
-    }
-
-  mps_thread_pool_wait (s, s->pool);
-=======
       improve_data[i].i = i;
       improve_data[i].starting_approximation = mps_approximation_copy (s, s->root[i]);
       /* mps_improve_root (improve_data + i); */
@@ -117,7 +110,6 @@
       s->root[i]->status = MPS_ROOT_STATUS_APPROXIMATED;
     }
 
->>>>>>> b2b8033d
   free (improve_data);
 
   long improve_time = mps_stop_timer (my_timer);
@@ -135,13 +127,12 @@
 mps_improve_root2 (void * data_ptr)
 {
   __mps_improve_data * data = (__mps_improve_data*) data_ptr;
-  int i = data->i;
 
   int j;
   mps_context *ctx = data->s;
 
-  mps_approximation * root = mps_approximation_copy (ctx, ctx->root[i]);
-  rdpe_t aroot;
+  mps_approximation * root = data->starting_approximation;
+  rdpe_t aroot, rtmp;
   long int wp = root->wp;
 
   /* Determine the conditioning number of the roots */
@@ -154,17 +145,10 @@
   int max_steps = mps_intlog2 (1 + ctx->output_config->prec / correct_bits);
 
   MPS_DEBUG (ctx, "Correct bits = %d", correct_bits);
-<<<<<<< HEAD
-  MPS_DEBUG_RDPE (ctx, root->drad, "Drad %d", i);
-  MPS_DEBUG_RDPE (ctx, aroot, "|x_%d|", i);
-  MPS_DEBUG (ctx, "Output prec = %ld", ctx->output_config->prec);
-  MPS_DEBUG (ctx, "At most %d steps of the Newton methods required to improve root %d", max_steps, i);
-=======
   MPS_DEBUG_RDPE (ctx, root->drad, "Drad");
   MPS_DEBUG_RDPE (ctx, aroot, "|x|");
   MPS_DEBUG (ctx, "Output prec = %ld", ctx->output_config->prec);
   MPS_DEBUG (ctx, "At most %d steps of the Newton methods required to improve root", max_steps);
->>>>>>> b2b8033d
 
   if (max_steps <= 0)
     max_steps = INT_MAX;
@@ -179,26 +163,17 @@
   wp += conditioning;
 
   if (ctx->debug_level & MPS_DEBUG_IMPROVEMENT)
-<<<<<<< HEAD
-    MPS_DEBUG (ctx, "Starting to refine root %d", i);
-  if (ctx->root[i]->status != MPS_ROOT_STATUS_ISOLATED || 
-      ctx->root[i]->status == MPS_ROOT_STATUS_APPROXIMATED_IN_CLUSTER)
-    {
-      if (ctx->debug_level & MPS_DEBUG_IMPROVEMENT)
-	MPS_DEBUG (ctx, "Not approximating root %d since it is already approximated", i);
-=======
     MPS_DEBUG (ctx, "Starting to refine root");
   if (root->status != MPS_ROOT_STATUS_ISOLATED || 
       root->status == MPS_ROOT_STATUS_APPROXIMATED_IN_CLUSTER)
     {
       if (ctx->debug_level & MPS_DEBUG_IMPROVEMENT)
         MPS_DEBUG (ctx, "Not approximating root since it is already approximated");
->>>>>>> b2b8033d
       
       return NULL;
     }
 
-  for (j = 0; j < max_steps; j++)
+  for (j = 0; max_steps ; j++)
     {
       /* mps_prepare_data (ctx, wp); */
 
@@ -206,13 +181,6 @@
       mpc_set_prec (root->mvalue, wp);
       root->wp = wp;
 
-<<<<<<< HEAD
-      if (ctx->mpwp < wp)
-	{
-	  mps_polynomial_raise_data (ctx, p, wp);
-	  ctx->mpwp = wp;
-	}
-=======
       /* Update the value of data_prec_max if needed */
       MPS_LOCK (ctx->data_prec_max);
       if (ctx->data_prec_max.value < root->wp)
@@ -230,7 +198,6 @@
       rdpe_div_eq (rtmp, aroot);
       rdpe_sqr_eq (rtmp);
       rdpe_mul_eq (rtmp, aroot);
->>>>>>> b2b8033d
       
       mps_polynomial_mnewton (ctx, p, root, nwtcorr);
 
@@ -239,24 +206,13 @@
 
       mpc_rmod (aroot, root->mvalue);
       if (rdpe_Esp (aroot) - rdpe_Esp (root->drad) - 1 > correct_bits)
-<<<<<<< HEAD
-	correct_bits = rdpe_Esp (aroot) - rdpe_Esp (root->drad) - 1;
-=======
         correct_bits = rdpe_Esp (aroot) - rdpe_Esp (root->drad) - 1;
->>>>>>> b2b8033d
 
       /* Double the number of correct bits */
       correct_bits = 2 * correct_bits - 1;
+      MPS_DEBUG (ctx, "Correct bits for root = %d", correct_bits); 
 
       /* Set a proper radius to the approximations */
-<<<<<<< HEAD
-      rdpe_set_2dl (root->drad, 2.0, - correct_bits); 
-      rdpe_mul_eq (root->drad, aroot);
-
-      if (correct_bits > ctx->output_config->prec)
-	break;
-
-=======
       /* rdpe_set_2dl (root->drad, 2.0, - correct_bits);    */
       /* rdpe_mul_eq (root->drad, aroot);   */
       
@@ -270,250 +226,19 @@
       /* if (correct_bits > ctx->output_config->prec) */
       /*        break; */
 
->>>>>>> b2b8033d
       /* Double the current precision */
       wp *= 2;
     }
 
-<<<<<<< HEAD
-  mps_approximation_free (ctx, ctx->root[i]);
-  ctx->root[i] = root;
-  ctx->root[i]->status = MPS_ROOT_STATUS_APPROXIMATED;
-=======
   // mps_approximation_free (ctx, ctx->root[i]);
   // ctx->root[i] = root;
   // ctx->root[i]->status = MPS_ROOT_STATUS_APPROXIMATED;
->>>>>>> b2b8033d
 
   mpc_clear (nwtcorr);
 
   return NULL;
 }
 
-<<<<<<< HEAD
-void *
-mps_improve_root (void * data_ptr)
-{
-  __mps_improve_data * data = (__mps_improve_data*) data_ptr;
-  int i = data->i;
-  mps_context * s = data->s;
-  int j, k, m;
-  int mpwp = s->mpwp;
-  long mpnb_in, mpnb_out;
-  mpc_t mtmp;
-  mpc_t nwtcorr;
-  cdpe_t ctmp;
-  rdpe_t tmp, t, st, sigma, newrad, oldrad, abroot, mp_epsilon;
-  double f, g, cnd;
-
-   if (s->debug_level & MPS_DEBUG_IMPROVEMENT) 
-     { 
-       MPS_DEBUG (s, "Refining the roots"); 
-     }
-
-  /* == 1 ==
-   * compute the number mpnb_in of bits
-   * corresponding to the given input precision.
-   * Set mpnb_in=0 if the input precision is infinite (prec_in=0) */
-  if (s->active_poly->prec == 0)
-    mpnb_in = 0;
-  else
-    mpnb_in = (long) (s->active_poly->prec * LOG2_10 + log (4.0 * s->n) / LOG2);
-  mpnb_out = (long) (s->output_config->prec * LOG2_10);
-
-  /* == 2  ==
-   * compute the coefficients of the polynomial as mpc_t with mpnb_in bits
-   * only if the polynomial is not assigned as a straight line program and
-   * the input precision is not infinite. */
-  if (mpnb_in != 0)
-    mps_mp_set_prec (s, mpnb_in);
-
-  /* mpc_init2(mtmp, mpwp);  *//* puo' essere settato a precisione minima */
-  mpc_init2 (mtmp, mpnb_out * 2);      /* puo' essere settato a precisione minima */
-  mpc_init2 (nwtcorr, mpnb_out * 2);
-
-  if (s->active_poly->prec != 0)
-    mps_prepare_data (s, mpnb_in);
-  else
-    {
-      mps_mp_set_prec (s, mpnb_out * 2);
-      mps_prepare_data (s, mpnb_out * 2);
-    }
-
-
-  /* == 3 ==
-   * scan the approximations to apply Newton's iterations */
-  /* for (i = 0; i < s->n; i++) */
-    {
-      if (s->debug_level & MPS_DEBUG_IMPROVEMENT)
-        MPS_DEBUG (s, "Starting to refine root %d", i);
-      if (s->root[i]->status != MPS_ROOT_STATUS_ISOLATED || 
-	  s->root[i]->status == MPS_ROOT_STATUS_APPROXIMATED_IN_CLUSTER)
-        {
-	  if (s->debug_level & MPS_DEBUG_IMPROVEMENT)
-	    MPS_DEBUG (s, "Not approximating root %d since it is already approximated", i);
-
-          goto improve_clear;             /* Do not refine approximated roots */
-        }
-
-      /*  == 3.1 ==
-       * for data_type[0]='d' compute  t=Min_j |root(i)-root(j)|-rad(j)-rad(i)
-       * otherwise set t=5*n*rad[i] since the root is Newton-isolated.
-       * This allows us to remove an O(n^2) complexity  */
-
-      if (MPS_DENSITY_IS_SPARSE (s->active_poly->density))
-        rdpe_mul_d (t, s->root[i]->drad, 5.0 * s->n);
-      else
-        {
-          k = i + 1;
-          if (i == s->n - 1)
-            k = 0;
-          mpc_sub (mtmp, s->root[k]->mvalue, s->root[i]->mvalue);
-          mpc_get_cdpe (ctmp, mtmp);
-          cdpe_mod (t, ctmp);
-          rdpe_sub_eq (t, s->root[k]->drad);
-          rdpe_sub_eq (t, s->root[i]->drad);
-          for (j = 0; j < s->n; j++)
-            if (j != i)
-              {
-                mpc_sub (mtmp, s->root[j]->mvalue, s->root[i]->mvalue);
-                mpc_get_cdpe (ctmp, mtmp);
-                cdpe_mod (tmp, ctmp);
-                rdpe_sub_eq (tmp, s->root[i]->drad);
-                rdpe_sub_eq (tmp, s->root[j]->drad);
-                if (rdpe_gt (t, tmp))
-                  rdpe_set (t, tmp);
-              }
-        }
-
-      /*  == 3.2 ==
-       * compute an  estimate of the condition number in terms of bits
-       * as log_2(rad/(4*n*epsilon*|x|))       */
-
-      rdpe_mul_d (tmp, s->root[i]->drad, 4.0 * s->n);
-      mpc_get_cdpe (ctmp, s->root[i]->mvalue);
-      cdpe_mod (abroot, ctmp);
-      rdpe_div (tmp, tmp, abroot);
-
-      cnd = s->root[i]->wp + rdpe_log (tmp) / LOG2 + 1;
-
-      /* then evaluate the number of bits g,f */
-      rdpe_div (t, s->root[i]->drad, t);
-      rdpe_mul_eq_d (t, (double) s->n - 1);
-      rdpe_sub (st, rdpe_one, t);
-      rdpe_div (sigma, t, st);
-
-      /* Workaround added by me to solve nan problems. Leo. */
-      rdpe_set_2dl (mp_epsilon, 2.0, - mpwp);
-      rdpe_add_eq (sigma, mp_epsilon); 
-
-      g = -rdpe_log (sigma) / LOG2;
-      rdpe_set (tmp, abroot);
-      rdpe_mul_eq (tmp, sigma);
-      rdpe_div (tmp, s->root[i]->drad, tmp);
-      f = -rdpe_log (tmp) / LOG2;
-
-      /* evaluate the upper bound m to the number of iterations
-       * needed to reach the desired precision */
-      m = (int) (log ((mpnb_out - f) / g) / LOG2) + 1;
-
-      MPS_DEBUG (s, "A maximum of %d iterations will be performed to improve root %d", m, i);
-
-      /*  == 4 ==      Start Newton */
-      rdpe_set (oldrad, s->root[i]->drad);
-      for (j = 1; j <= m; j++)
-        {
-          if (s->debug_level & MPS_DEBUG_IMPROVEMENT)
-            MPS_DEBUG (s, "Iteration %d of the improvement of root %d", j, i);
-          g *= 2;
-
-	  /* { */
-	  /*   rdpe_t rtmp; */
-	  /*   mpc_rmod (rtmp, s->root[i]->mvalue); */
-	  /*   int correct_digits = (-rdpe_log (s->root[i]->drad) - rdpe_log (rtmp)) / LOG2_10; */
-	  /*   MPS_DEBUG_RDPE (s, s->root[i]->drad, "s->drad[%d]", i); */
-	  /*   MPS_DEBUG_MPC (s, correct_digits, s->root[i]->mvalue, "mroot_%d", i); */
-	  /* } */
-
-	  /* Round it to 64 integers */
-	  mpwp = (long) (f + g + cnd);
-
-          if (mpwp > mpnb_in && mpnb_in != 0)
-	    {
-	      /* Lower the precision so it won't go over mpnb_in
-	       * that would clearly get us to an error, for over estimating
-	       * the precision of the input coefficients. */
-	      mpwp = mpnb_in - 63;
-	      break;
-	    }
-
-          mps_mp_set_prec (s, mpwp);
-
-          mpc_clear (nwtcorr);
-          mpc_init2 (nwtcorr, mpwp);
-
-	  /* If using the standard MPSolve algorithm then use the old
-	   * mps_prepare_data routine, otherwise use the one that
-	   * raises the precision of the coefficients */
-	  mps_prepare_data (s, mpwp);
-
-	  mps_polynomial_mnewton (s, s->active_poly, s->root[i], nwtcorr);
-          mpc_sub_eq (s->root[i]->mvalue, nwtcorr);
-
-          /* correct radius, since the computed one is referred to the previous
-           * approximation. Due to the quadratic convergence the new approximation
-           * the radius is bounded by 2^(-g-f+1) */
-          rdpe_set_2dl (newrad, 4.0, (long) (-g - f + 1));
-          rdpe_set (tmp, abroot);
-          rdpe_mul_eq (newrad, tmp);
-          rdpe_mul_eq (tmp, s->eps_out);
-
-	  if (rdpe_eq (s->root[i]->drad, rdpe_zero)) 
-	    rdpe_set (s->root[i]->drad, newrad); 
-
-	  if (rdpe_lt (newrad, s->root[i]->drad))    
-	    rdpe_set (s->root[i]->drad, newrad);    
-	   
-	  mpc_rmod (tmp, s->root[i]->mvalue);
-	  rdpe_mul_eq (tmp, s->eps_out);
-	  rdpe_mul_eq_d (tmp, 4.0);
-	  rdpe_add_eq (s->root[i]->drad, tmp);
-	  
-	  if (s->debug_level & MPS_DEBUG_IMPROVEMENT)
-	    MPS_DEBUG_RDPE (s, s->root[i]->drad, "Radius of root %d at iteration %d", i, j);
-	   
-	  /* Check if the radius that we have obtained until now is good, and if
-	   * we have passed the maximum allowed precision. */
-          if (rdpe_lt (s->root[i]->drad, tmp) || 
-	      (mpnb_in != 0 && mpwp >= mpnb_in))
-	    {
-	      if (mpwp >= mpnb_in && mpnb_in != 0)
-		s->over_max = true;
-
-	      if (s->debug_level & MPS_DEBUG_IMPROVEMENT)
-		{
-		  if (mpwp >= mpnb_in && mpnb_in != 0)
-		    {
-		      MPS_DEBUG (s, "Stopping newton iterations on root %d because we have reached input precision", i);
-		    }
-		  else
-		    {
-		      MPS_DEBUG (s, "Stopping newton iterations on root %d because radius is small enough", i);
-		    }
-		}
-	      break;
-	    }
-        }
-    }
-
-    improve_clear:
-
-      mpc_clear (nwtcorr);
-      mpc_clear (mtmp);
-
-      return NULL;
-}
-=======
 // <<<<<<< HEAD
 // void *
 // mps_improve_root (void * data_ptr)
@@ -943,5 +668,4 @@
 //        mpc_clear (mtmp); 
 
 //        return NULL; 
-//  } 
->>>>>>> b2b8033d
+//  } 