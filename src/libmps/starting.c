--- conflicted
+++ resolved
@@ -1665,17 +1665,7 @@
 
       for (j = 0; j < s->max_newt_it; j++)
         {                       /* loop_newt: */
-<<<<<<< HEAD
           mps_mnewton (s, MPS_POLYNOMIAL (der), g, corr);
-          if (g->again)
-            {
-              mpc_sub_eq (g->mvalue, corr);
-=======
-          mps_mnewton (s, s->n - cluster->n + 1, g,
-                       corr, der->mfpc, der->mfppc, der->dap, der->spar,
-                       0, false);
->>>>>>> 6245a1b5
-
 	  mpc_sub_eq (g->mvalue, corr);
 
 	  if (s->debug_level & MPS_DEBUG_CLUSTER)
