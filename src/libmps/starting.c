/************************************************************
 **                                                        **
 **             __  __ ___  ___      _                     **
 **            |  \/  | _ \/ __| ___| |_ _____             **
 **            | |\/| |  _/\__ \/ _ \ \ V / -_)            **
 **            |_|  |_|_|  |___/\___/_|\_/\___|            **
 **                                                        **
 **       Multiprecision Polynomial Solver (MPSolve)       **
 **                 Version 2.9, April 2011                **
 **                                                        **
 **                      Written by                        **
 **                                                        **
 **     Dario Andrea Bini       <bini@dm.unipi.it>         **
 **     Giuseppe Fiorentino     <fiorent@dm.unipi.it>      **
 **     Leonardo Robol          <robol@mail.dm.unipi.it>   **
 **                                                        **
 **           (C) 2011, Dipartimento di Matematica         **
 ***********************************************************/

#include <math.h>
#include <float.h>
#include <limits.h>
#include <assert.h>
#include <mps/mps.h>

#define MPS_STARTING_SIGMA (0.66 * (PI / s->n))
#define pi2 6.283184

/* forward declaration */
void mps_raisetemp (mps_status * s, unsigned long int digits);
void mps_raisetemp_raw (mps_status * s, unsigned long int digits);

/**
 * @brief Compute the greatest common divisor of <code>a</code>
 * and <code>b</code>.
 *
 * @param a first integer
 * @param b second integer
 * @return <code>GCD(a,b)</code>
 */
int
mps_gcd (int a, int b)
{
  int temp;
  do
    {
      temp = b;
      b = a % b;
      a = temp;
    }
  while (b != 0);
  return a;
}

/**
 * @brief Find the sigma that maximize distance between
 * starting approximation in the last annulus and the one
 * in the new annulus.
 *
 * This function also set <code>s->last_sigma</code> to the value
 * that is computed.
 *
 * @param s the mps_status struct pointer.
 * @param last_sigma the last value of sigma.
 * @param cluster_item The element of the <code>mps_clusterization</code> of which
 * we are computing the starting points, or NULL if we are computing the starting
 * points for all the approximations. 
 * @param n the number of roots in the cluster.
 * @return the shift advised for the starting approximation in the annulus.
 */
double
mps_maximize_distance (mps_status * s, double last_sigma,
                       mps_cluster_item * cluster_item, int n)
{
  double delta_sigma;

  /* Find number of roots in the last cluster */
  if (!cluster_item || cluster_item->prev == NULL)
    return s->last_sigma;
  int old_clust_n = (cluster_item->prev->cluster->n);

  /* Compute right shifting angle for the new approximations, i.e.
   * pi / [m,n] where [m,n] is the least common multiply of m and n.
   * This is done by computing the gcd and then dividing m*n by it. */
  delta_sigma = PI * (old_clust_n * mps_gcd (old_clust_n, n)) / (4 * n);

  /* Return shifted value, archiving it for the next pass */
  s->last_sigma = last_sigma + delta_sigma;
  return s->last_sigma;
}

/**
 * @brief Compute radii of the circles where the initial approximation
 * will be disposed by mps_fstart()
 *
 * @param s mps_status* stuct pointer.
 * @param n number of roots in the cluster.
 * @param cluster_item The element of the <code>mps_clusterization</code> of which
 * we are computing the starting points, or NULL if we are computing the starting
 * points for all the approximations.
 * @param clust_rad radius of the cluster.
 * @param g new gravity center where the polynomial has been shifted.
 * @param eps out epsilon.
 * @param fap[] Array with the moduli of the coefficients.
 *
 * @see mps_fstart()
 */
void
mps_fcompute_starting_radii (mps_status * s, int n, mps_cluster_item * cluster_item,
                             double clust_rad, double g, rdpe_t eps,
                             double fap[])
{
  MPS_DEBUG_THIS_CALL;
  const double big = DBL_MAX, small = DBL_MIN;
  const double xbig = log (big), xsmall = log (small);

  int i, j, k, nzeros, iold, ni, offset;
  double temp, r;

  ni = 0;
  nzeros = 0;
  r = 0.0;

    /**********************************************
      check for possible null entries in the trailing
      coefficients only in the case where the polynomial
      has been shifted in g, replace null coefficients
      with small numbers according to the working precision
      and to the number of null coefficients
     **********************************************/
  if (g != 0.0)
    {
      for (i = 0; i <= n; i++)
        if (fap[i] != 0.0)
          {
            ni = i;
            break;
          }
      if (ni == 0)
        temp = 2 * xsmall;
      else
        temp = log (fap[ni]) + ni * (log (DBL_EPSILON) + log (g * ni * 10.0));
    }
  else
    temp = 2 * xsmall;

  for (i = 0; i <= n; i++)
    {
      if (fap[i] != 0.0)
	s->fap2[i] = log (fap[i]);
      else
	s->fap2[i] = temp;
    }

  /* Compute convex hull */
  mps_fconvex (s, n, s->fap2);

  /* compute the radii of the circles containing starting approximations  */
  s->n_radii = 0;
  s->partitioning[0] = 0;
  for (i = 1; i <= n; i++)
    if (s->h[i])
      {
        iold = s->partitioning[s->n_radii];
        nzeros = i - iold;
        temp = (s->fap2[iold] - s->fap2[i]) / nzeros;

        /* if the radius is too small to be represented as double, set it
         * to the minimum  representable double */
        if (temp < xsmall)      /* if (temp < MAX(xsmall, -xbig)) DARIO Giugno 23 */
          r = DBL_MIN;          /* r = small; */

        /* if the radius is too big to be represented as double, set it
         * to the maximum representable double */
        if (temp > xbig)
          r = DBL_MAX;          /* big;   DARIO Giugno 23 */

        /* if the radius is representable as double, compute it    */
        if ((temp <= xbig) && (temp > xsmall))
          /* if ((temp <= xbig) && (temp > MAX(-xbig, xsmall))) DARIO Giugno 23 */
          r = exp (temp);

        /* if the radius is greater than the radius of the cluster
         * set the radius equal to the radius of the cluster */
        if (clust_rad != 0 && r > clust_rad)
          r = clust_rad;

        s->fradii[s->n_radii] = r;
        s->partitioning[++s->n_radii] = i;
      }

  /* Close partitioning */
  s->partitioning[s->n_radii] = n;

  /* Compact radius that are too near */
  for (i = 0; i < s->n_radii; i++)
    {
      /* Scan next radii to see if they are near the
       * i-th that we are considering now  */
      for (j = i + 1; j < s->n_radii; j++)
        {
          /* Get an estimate of the distance between approximations that would
           * be obtained collapsing the circles. It's a little understimated
           * but this is due to the fact that changing approximation is only
           * a fallback, and not the preferred action to perform. */
          if (fabs ((s->fradii[j] - s->fradii[i])) >
              MIN (s->fradii[j],
                   s->fradii[i]) * PI / (s->partitioning[j + 1] -
                                         s->partitioning[i]))
            {
              break;
            }
        }

      /* This is the number of circles that are near */
      j--;
      offset = j - i;

      /* If there is nothing to compact, do not compact it */
      if (offset == 0)
        {
          continue;
        }

      if (s->debug_level & MPS_DEBUG_APPROXIMATIONS)
	MPS_DEBUG (s, "Compacting circles from %d to %d", i, j);

      /* We shall now compact circles between i and j, so
       * we start computing the mean of the radius */
      s->fradii[i] *= (s->partitioning[i + 1] - s->partitioning[i]);
      for (k = i + 1; k <= j; k++)
        {
          s->fradii[i] +=
            s->fradii[k] * (s->partitioning[k + 1] - s->partitioning[k]);
        }

      s->fradii[i] /= s->partitioning[j + 1] - s->partitioning[i];

      /* Move other circles backward */
      for (k = j + 1; k < s->n_radii; k++)
        {
          s->fradii[k - offset] = s->fradii[k];
          s->partitioning[k - offset] = s->partitioning[k];
        }

      /* Set new s->n_radii and new partitioning */
      s->n_radii = s->n_radii - offset;
      s->partitioning[s->n_radii] = n;

    }
}

/**
 * @brief Compute new starting approximations to the roots
 * of the polynomial \f$p(x)\f$ having coefficients of modulus apoly.
 *
 * Computations is done by
 * means of the Rouche'-based criterion of Bini (Numer. Algo. 1996).
 * The program can compute all the approximations
 * (if \f$n\f$ is the degree of \f$p(x)\f$) or it may compute the
 * approximations of the cluster in the <code>cluster_item</code>.
 * The status vector is changed into <code>'o'</code> for the components
 * that belong to a cluster with relative radius less than <code>eps</code>.
 * The status vector is changed into <code>'x'</code> for the components that
 * cannot be represented as double.
 *
 * @param s The <code>mps_status</code> associated with the current computation.
 * @param n number of roots in the cluster.
 * @param cluster_item The element of the <code>mps_clusterization</code> of which
 * we are computing the starting points, or NULL if we are computing the starting
 * points for all the approximations. 
 * @param clust_rad radius of cluster.
 * @param g gravity center of the cluster.
 * @param eps a double that represent the maximum value
 * of relative radius (with respect to <code>g</code>) of
 * roots whose status must be set to <code>o</code>.
 * @param fap array of moduli of the coefficients as double.
 *
 * @see status
 */
void
mps_fstart (mps_status * s, int n, mps_cluster_item * cluster_item, 
	    double clust_rad, double g, rdpe_t eps, double fap[])
{
  MPS_DEBUG_THIS_CALL;
  int i, j, jj, l, nzeros = 0;
  double sigma, th, ang, r = 0;
  rdpe_t tmp;

  mps_cluster * cluster = NULL;
  mps_root * root = NULL;

  s->operation = MPS_OPERATION_STARTING_POINTS_FP;

  if (cluster_item)
    cluster = cluster_item->cluster;

  if (s->random_seed)
    sigma = drand ();
  else
    {
      /* If this is the first cluster select sigma = 0. In the other
       * case try to maximize starting points distance. */
      if (!cluster || cluster_item->prev == NULL)
        {
          sigma = s->last_sigma = MPS_STARTING_SIGMA;
        }
      else
        {
          sigma = mps_maximize_distance (s, s->last_sigma, cluster_item, n);
        }
    }

  th = pi2 / n;


  /* In the case of user-defined polynomial choose as starting
   * approximations equally spaced points in the unit circle.  */
  if (MPS_INPUT_CONFIG_IS_USER (s->input_config))
    {
      if (s->debug_level & MPS_DEBUG_APPROXIMATIONS)
	MPS_DEBUG (s, "User polynomial is provided, so not using Newton polygon");
      ang = pi2 / n;
      for (i = 0; i < n; i++)
        {
          cplx_set_d (s->froot[i], cos (ang * i + sigma),
                      sin (ang * i + sigma));
        }
      return;
    }

  /* In the general case apply the Rouche-based criterion */
  mps_fcompute_starting_radii (s, n, cluster_item, clust_rad, g, eps, fap);

  for (i = 0; i < s->n_radii; i++)
    {
      nzeros = s->partitioning[i + 1] - s->partitioning[i];
      ang = pi2 / nzeros;
      r = s->fradii[i];

      if (g != 0.0)
	root = cluster->first;

      for (j = s->partitioning[i]; j < s->partitioning[i + 1]; j++)
        {
          if (g != 0.0)
            l = root->k;
          else
            l = j;

          jj = j - s->partitioning[i];

          /* if the radius reaches extreme values then set the component
           * of status, corresponding to approximation which fall out the
           * representable range, to 'x' (out)    */
          if ((r == DBL_MIN) || (r == DBL_MAX))
            /* if ((r == small) || (r == big)) DARIO Giugno 23 */
            s->root_status[l] = MPS_ROOT_STATUS_NOT_FLOAT;
          cplx_set_d (s->froot[l],
                      r * cos (ang * jj + th * s->partitioning[i + 1] +
                               sigma),
                      r * sin (ang * jj + th * s->partitioning[i + 1] +
                               sigma));
	  if (s->debug_level & MPS_DEBUG_APPROXIMATIONS)
	    {
	      MPS_DEBUG_CPLX (s, s->froot[l], "s->froot[%d]", l);
	    }
        }


      /* If the new radius of the cluster is relatively smaller, then
       * set the status component equal to 'o' (output) */
      if (g != 0.0)
        {
          rdpe_mul_d (tmp, eps, g);
          if (r * nzeros <= rdpe_get_d (tmp))
	    {
	      for (root = cluster->first; root != NULL; root = root->next)
		{
		  l = root->k;
		  s->root_status[l] = MPS_ROOT_STATUS_APPROXIMATED_IN_CLUSTER;
		  s->frad[l] = r * nzeros;
		}
	    }
        }
    }
}

/**
 * @brief Compute radii of the circles where the initial approximation
 * will be disposed by mps_dstart()
 *
 * @param s mps_status* stuct pointer.
 * @param n number of roots in the cluster.
 * @param cluster_item The element of the <code>mps_clusterization</code> of which
 * we are computing the starting points, or NULL if we are computing the starting
 * points for all the approximations.
 * @param clust_rad radius of the cluster.
 * @param g new gravity center where the polynomial has been shifted.
 * @param eps out epsilon.
 * @param dap[] Array with the moduli of the coefficients.
 *
 * @see mps_dstart()
 */
void
mps_dcompute_starting_radii (mps_status * s, int n, 
			     mps_cluster_item * cluster_item,
                             rdpe_t clust_rad, rdpe_t g, rdpe_t eps,
                             rdpe_t dap[])
{

  /* Compute big and small values */
  double xbig, xsmall;

  int i, j, k, nzeros, ni, offset, iold;
  double temp;
  rdpe_t r, tmp;

  xbig = LONG_MAX;
  xsmall = LONG_MIN;

  ni = 0;
  nzeros = 0;
  rdpe_set (r, rdpe_zero);

  if (rdpe_ne (g, rdpe_zero))
    {
      for (i = 0; i <= n; i++)
        if (rdpe_ne (dap[i], rdpe_zero))
          {
            ni = i;
            break;
          }
      if (ni == 0)
        temp = -2.0 * (LONG_MAX * LOG2);
      else
        {
          /* temp = log(dap[ni])+ni*(log(DBL_EPSILON)+log(g*ni*10.d0)) */
          temp = ni * 10.0;
          rdpe_mul_d (tmp, g, temp);
          temp = rdpe_log (tmp);
          temp += log (DBL_EPSILON);
          temp *= ni;
          temp += rdpe_log (dap[ni]);
        }
    }
  else
    temp = -2.0 * (LONG_MAX * LOG2);
  for (i = 0; i <= n; i++)
    if (rdpe_ne (dap[i], rdpe_zero))
	s->fap2[i] = rdpe_log (dap[i]);
    else
      s->fap2[i] = temp;

  /* compute the convex hull */
  mps_fconvex (s, n, s->fap2);

  /* compute the radii of the circles containing starting approximations  */
  s->n_radii = 0;
  s->partitioning[0] = 0;
  for (i = 1; i <= n; i++)
    if (s->h[i])
      {
        iold = s->partitioning[s->n_radii];
        nzeros = i - iold;
        temp = (s->fap2[iold] - s->fap2[i]) / nzeros;

        /* if the radius is too small to be represented as double, set it
         * to the minimum  representable double */
        if (temp < xsmall)
          rdpe_set (r, RDPE_MIN);       /* r = small; */

        /* if the radius is too big to be represented as double, set it
         * to the maximum representable double */
        if (temp > xbig)
          rdpe_set (r, RDPE_MAX);

        /* if the radius is representable as double, compute it    */
        if ((temp < xbig) && (temp > xsmall))
          rdpe_set_d (r, temp);
        rdpe_exp_eq (r);

        /* if the radius is greater than the radius of the cluster
         * set the radius equal to the radius of the cluster */
        if (rdpe_ne (clust_rad, rdpe_zero) && rdpe_gt (r, clust_rad))
          rdpe_set (r, clust_rad);

        rdpe_set (s->dradii[s->n_radii], r);
        s->partitioning[++s->n_radii] = i;
      }

  /* Close partitioning */
  s->partitioning[s->n_radii] = n;

  /* Compact radius that are too near */
  for (i = 0; i < s->n_radii; i++)
    {
      /* Scan next radii to see if they are near the
       * i-th that we are considering now  */
      for (j = i + 1; j < s->n_radii; j++)
        {
          /* Get an estimate of the distance between approximations that would
           * be obtained collapsing the circles. It's a little understimated
           * but this is due to the fact that changing approximation is only
           * a fallback, and not the preferred action to perform. */
          rdpe_sub (tmp, s->dradii[j], s->dradii[i]);
          rdpe_abs_eq (tmp);
          if (rdpe_lt (s->dradii[i], s->dradii[j]))
            rdpe_div_eq (tmp, s->dradii[i]);
          else
            rdpe_div_eq (tmp, s->dradii[j]);
          rdpe_div_eq_d (tmp, PI);
          rdpe_mul_eq_d (tmp, s->partitioning[j + 1] - s->partitioning[i]);
          if (rdpe_gt (tmp, rdpe_one))
            {
              break;
            }
        }

      /* This is the number of circles that are near */
      j--;
      offset = j - i;


      /* If there is nothing to compact, do not compact it */
      if (offset == 0)
        {
          continue;
        }

      MPS_DEBUG (s, "Compacting circles from %d to %d", i, j);

      /* We shall now compact circles between i and j, so
       * we start computing the mean of the radius */
      rdpe_mul_eq_d (s->dradii[i],
                     s->partitioning[i + 1] - s->partitioning[i]);
      for (k = i + 1; k <= j; k++)
        {
          rdpe_mul_d (tmp, s->dradii[k],
                      s->partitioning[k + 1] - s->partitioning[k]);
          rdpe_add_eq (s->dradii[i], tmp);
        }

      rdpe_div_eq_d (s->dradii[i],
                     s->partitioning[j + 1] - s->partitioning[i]);

      /* Move other circles backward */
      for (k = j + 1; k < s->n_radii; k++)
        {
          rdpe_set (s->dradii[k - offset], s->dradii[k]);
          s->partitioning[k - offset] = s->partitioning[k];
        }

      /* Set new s->n_radii and new partitioning */
      s->n_radii = s->n_radii - offset;
      s->partitioning[s->n_radii] = n;
    }
}

/**
 * @brief Compute new starting approximations to the roots of the
 * polynomial \f$p(x)\f$ having coefficients of modulus apoly, by
 * means of the Rouche'-based criterion of Bini (Numer. Algo. 1996).
 *
 * The program can compute all the approximations
 * (if \f$n\f$ is the degree of \f$p(x)\f$) or it may compute the
 * approximations of the cluster of the <code>cluster_item</code>.
 * The status vector is changed into <code>'o'</code> for the components
 * that belong to a cluster with relative radius less than <code>eps</code>.
 * The status vector is changed into <code>'f'</code> for the components
 * that cannot be represented as <code>>dpe</code>.
 *
 * @param s mps_status struct pointer.
 * @param n number of root in the cluster to consider
 * @param cluster_item The item of the mps_clusterization containing the cluster
 * that we are analyzing. 
 * @param clust_rad radius of the cluster.
 * @param g new center in which the the polynomial will be shifted.
 * @param eps maximum radius considered small enough to be negligible.
 * @param dap[] moduli of the coefficients as <code>dpe</code> numbers.
 */
void
mps_dstart (mps_status * s, int n, mps_cluster_item * cluster_item, 
	    rdpe_t clust_rad, rdpe_t g, rdpe_t eps, rdpe_t dap[])
{
  int l = 0, i, j, jj, nzeros = 0;
  rdpe_t r, tmp, tmp1;
  double sigma, th, ang;
  mps_boolean flag = false;

  mps_cluster * cluster = NULL;
  mps_root * root = NULL;

  s->operation = MPS_OPERATION_STARTING_POINTS_DPE;

  if (cluster_item)
    cluster = cluster_item->cluster;

  if (s->random_seed)
    sigma = drand ();
  else
    {
      /* If this is the first cluster select sigma = 0. In the other
       * case try to maximize starting points distance. */
      if (!cluster_item || cluster_item->prev == NULL)
        {
          sigma = s->last_sigma = MPS_STARTING_SIGMA;
        }
      else
        {
          sigma = mps_maximize_distance (s, s->last_sigma, cluster_item, n);
        }
    }

  /* In the case of user-defined polynomial choose as starting
   * approximations equispaced points in the unit circle. */
  if (MPS_INPUT_CONFIG_IS_USER (s->input_config))
    {
      ang = pi2 / n;
      for (i = 0; i < n; i++)
        {
          cdpe_set_d (s->droot[i], cos (ang * i + sigma),
                      sin (ang * i + sigma));
        }
      return;
    }


  /* check if it is the case dpe_after_float, in this case set flag=true  */
  for (i = 0; i < n; i++)
    {
      flag = (s->root_status[i] == MPS_ROOT_STATUS_NOT_FLOAT);
      if (flag)
        break;
    }

  /* Compute starting radii with the Rouche based criterion */
  mps_dcompute_starting_radii (s, n, cluster_item, clust_rad, g, eps, dap);
  th = pi2 / n;

  for (i = 0; i < s->n_radii; i++)
    {
      nzeros = s->partitioning[i + 1] - s->partitioning[i];
      ang = pi2 / nzeros;
      rdpe_set (r, s->dradii[i]);

      if (cluster_item)
	root = cluster->first;

      for (j = s->partitioning[i]; j < s->partitioning[i + 1]; j++)
        {
          if (cluster_item)
            {
              l = root->k;
	      root = root->next;
            }
          else
            l = j;


          jj = j - s->partitioning[i];

          /* If dpe_after_float (i.e., flag is true) recompute the starting
           * values of only the approximations falling out of the range */
          if (flag)
            {
              if (s->root_status[l] == MPS_ROOT_STATUS_NOT_FLOAT)
                {
                  cdpe_set_d (s->droot[l],
                              cos (ang * jj + th * s->partitioning[i + 1] +
                                   sigma),
                              sin (ang * jj + th * s->partitioning[i + 1] +
                                   sigma));
                  cdpe_mul_eq_e (s->droot[l], r);
                  s->root_status[l] = MPS_ROOT_STATUS_CLUSTERED;
                  /*#G 27/4/98 if (rdpe_eq(r, big) || rdpe_eq(r, small)) */
                  if (rdpe_eq (r, RDPE_MIN) || rdpe_eq (r, RDPE_MAX))
                    s->root_status[l] = MPS_ROOT_STATUS_NOT_DPE;
                }
            }
          else
            {
              /* else compute all the initial approximations */
              cdpe_set_d (s->droot[l],
                          cos (ang * jj + th * s->partitioning[i + 1] +
                               sigma),
                          sin (ang * jj + th * s->partitioning[i + 1] +
                               sigma));
              cdpe_mul_eq_e (s->droot[l], r);
              /*#G 27/4/98 if (rdpe_eq(r, big) || rdpe_eq(r, small)) */
              if (rdpe_eq (r, RDPE_MIN) || rdpe_eq (r, RDPE_MAX))
                s->root_status[l] = MPS_ROOT_STATUS_NOT_DPE;
            }

	  if (s->debug_level & MPS_DEBUG_APPROXIMATIONS)
	    {
	      MPS_DEBUG_CDPE (s, s->droot[l], "s->droot[%d]", l);
	    }

	}

      /* If the new radius of the cluster is relatively small, then
       * set the status component equal to 'o' (output) */
      if (cluster_item)
	{
	  rdpe_mul (tmp, g, eps);
	  rdpe_mul_d (tmp1, r, (double) nzeros);
	  if (rdpe_lt (tmp1, tmp))
	    {
	      for (root = cluster->first; root != NULL; root = root->next)
		{
		  l = root->k;
		  s->root_status[l] = MPS_ROOT_STATUS_APPROXIMATED_IN_CLUSTER;
		  rdpe_set (s->drad[l], tmp1);
		}
	    }
	}
        
    }

}

/**
 * @brief Compute radii of the circles where the initial approximation
 * will be disposed by mps_mstart()
 *
 * @param s mps_status* stuct pointer.
 * @param n number of roots in the cluster.
 * @param cluster_item The element of the <code>mps_clusterization</code> of which
 * we are computing the starting points, or NULL if we are computing the starting
 * points for all the approximations.
 * @param clust_rad radius of the cluster.
 * @param g new gravity center where the polynomial has been shifted.
 * @param dap[] Array with the moduli of the coefficients.
 *
 * @see mps_mstart()
 */
void
mps_mcompute_starting_radii (mps_status * s, int n, mps_cluster_item * cluster_item,
                             rdpe_t clust_rad, rdpe_t g, rdpe_t dap[])
{

  int i, offset, iold, nzeros, j, k;
  rdpe_t big, small, tmp;
  double xbig, xsmall, temp;

  xsmall = rdpe_log (RDPE_MIN);
  xbig = rdpe_log (RDPE_MAX);
  rdpe_set (small, RDPE_MIN);
  rdpe_set (big, RDPE_MAX);

  if (rdpe_eq (dap[0], rdpe_zero))
    s->fap2[0] = -s->mpwp * LOG2;

  /*  check for possible null entries in the trailing coefficients */
  for (i = 0; i <= n; i++)
    if (rdpe_ne (dap[i], rdpe_zero))
      s->fap2[i] = rdpe_log (dap[i]);
    else
      s->fap2[i] = s->fap2[0];

  /* compute the convex hull */
  mps_fconvex (s, n, s->fap2);

  /* Scan all the vertices of the convex hull */
  s->partitioning[0] = 0;
  s->n_radii = 0;
  for (i = 1; i <= n; i++)
    {
      if (s->h[i])
        {
          iold = s->partitioning[s->n_radii];
          nzeros = i - iold;
          temp = (s->fap2[iold] - s->fap2[i]) / nzeros;
          /* if the radius is too small or too big to be represented as dpe,
           * output a warning message */
          if (temp < xsmall)
            {
              rdpe_set (s->dradii[s->n_radii], small);
              MPS_DEBUG (s, "Warning: Some zeros are too small to be\n"
                         "represented as cdpe, they are replaced by\n"
                         "small numbers and the status is set to 'F'.");
            }
          if (temp > xbig)
            {
              rdpe_set (s->dradii[s->n_radii], big);
              MPS_DEBUG (s, "Warning: Some zeros are too big to be\n"
                         "represented as cdpe, they are replaced by\n"
                         "big numbers and the status is set to 'F'.");
            }

          /* if the radius is representable as dpe, compute it */
          if (temp <= xbig && temp >= xsmall)
            {
              rdpe_set_d (s->dradii[s->n_radii], temp);
              rdpe_exp_eq (s->dradii[s->n_radii]);
            }

          /* if the radius is greater than the radius of the cluster
           * set the radius equal to the radius of the cluster */
          if (rdpe_gt (s->dradii[s->n_radii], clust_rad))
            rdpe_set (s->dradii[s->n_radii], clust_rad);

	  MPS_DEBUG_RDPE (s, s->dradii[s->n_radii], "s->dradii[%d]", s->n_radii);

          /* Close partitioning and start a new one */
          s->partitioning[++s->n_radii] = i;
        }
    }

  /* Set last point of the partitioning */
  s->partitioning[s->n_radii] = n;

  /* Compact radius that are too near, but not if we are shifting. */
  if (rdpe_ne (g, rdpe_zero))
    return;
  for (i = 0; i < s->n_radii; i++)
    {
      /* Scan next radii to see if they are near the
       * i-th that we are considering now  */
      for (j = i + 1; j < s->n_radii; j++)
        {
          /* Get an estimate of the distance between approximations that would
           * be obtained collapsing the circles. It's a little understimated
           * but this is due to the fact that changing approximation is only
           * a fallback, and not the preferred action to perform. */
          rdpe_sub (tmp, s->dradii[j], s->dradii[i]);
          rdpe_abs_eq (tmp);
          if (rdpe_lt (s->dradii[i], s->dradii[j]))
            rdpe_div_eq (tmp, s->dradii[i]);
          else
            rdpe_div_eq (tmp, s->dradii[j]);
          rdpe_div_eq_d (tmp, PI);
          rdpe_mul_eq_d (tmp, s->partitioning[j + 1] - s->partitioning[i]);
          if (rdpe_gt (tmp, rdpe_one))
            {
              break;
            }
        }

      /* This is the number of circles that are near */
      j--;
      offset = j - i;

      /* If there is nothing to compact, do not compact it */
      if (offset == 0)
        {
          continue;
        }

      MPS_DEBUG (s, "Compacting circles from %d to %d", i, j);

      /* We shall now compact circles between i and j, so
       * we start computing the mean of the radius */
      rdpe_mul_eq_d (s->dradii[i],
                     s->partitioning[i + 1] - s->partitioning[i]);
      for (k = i + 1; k <= j; k++)
        {
          rdpe_mul_d (tmp, s->dradii[j],
                      s->partitioning[k + 1] - s->partitioning[k]);
          rdpe_add_eq (s->dradii[i], tmp);
        }

      rdpe_div_eq_d (s->dradii[i],
                     s->partitioning[j + 1] - s->partitioning[i]);

      /* Move other circles backward */
      for (k = j + 1; k < s->n_radii; k++)
        {
          rdpe_set (s->dradii[k - offset], s->dradii[k]);
          s->partitioning[k - offset] = s->partitioning[k];
        }

      /* Set new s->n_radii and new partitioning */
      s->n_radii = s->n_radii - offset;
      s->partitioning[s->n_radii] = n;
    }
}

/**
 * @brief Multiprecision version of mps_fstart()
 * @see mps_fstart()
 */
void
mps_mstart (mps_status * s, int n, mps_cluster_item * cluster_item, 
	    rdpe_t clust_rad,
            rdpe_t g, rdpe_t dap[], mpc_t gg)
{
  mps_cluster *cluster = NULL;
  int i, j, jj, iold, l, nzeros;
  double sigma, ang, th;
  rdpe_t big, small, rtmp1, rtmp2;
  cdpe_t ctmp;
  mpc_t mtmp;
  mps_boolean need_recomputing = true;
  mps_root * root = NULL;

  s->operation = MPS_OPERATION_STARTING_POINTS_MP;

  if (cluster_item)
    cluster = cluster_item->cluster;

  mpc_init2 (mtmp, s->mpwp);

  rdpe_set (small, RDPE_MIN);
  rdpe_set (big, RDPE_MAX);

  if (s->random_seed)
    sigma = drand ();
  else
    {
      /* If this is the first cluster select sigma = 0. In the other
       * case try to maximize starting points distance. */
      if (!cluster_item || cluster_item->prev == NULL)
        {
          sigma = s->last_sigma = MPS_STARTING_SIGMA;
        }
      else
        {
          sigma = mps_maximize_distance (s, s->last_sigma, cluster_item, n);
        }
    }

  nzeros = 0;

  /* Continue to cycle while clusters are _real clusters_,
   * because until now we have detached roots that were not
   * certainly outside of the cluster. */
  while (need_recomputing)
    {
      /* In the general case apply the Rouche-based criterion */
      mps_mcompute_starting_radii (s, n, cluster_item, clust_rad, g, dap);

      /* We need to check that the points that we have kept out of
       * the cluster are really out of the clusters. */
      need_recomputing = false;

      /* Find the maximum radii */
      rdpe_set (rtmp1, rdpe_zero);
      for (i = 0; i < s->n_radii; i++)
        {
          if (rdpe_lt (rtmp1, s->dradii[i]))
            {
              rdpe_set (rtmp1, s->dradii[i]);
            }
        }

      mps_cluster_item * c_item;
      for (c_item = s->clusterization->first; c_item != NULL; c_item = c_item->next)
        {
          if (c_item->detached && c_item->detached->cluster == cluster)
            {
	      mps_root * root = c_item->cluster->first;
	      i = root->k;

             /* Check if the root touches the cluster */
              mpc_sub (mtmp, s->mroot[i], gg);
              mpc_get_cdpe (ctmp, mtmp);
              cdpe_mod (rtmp2, ctmp);

              /* i is the cluster detached from i_clust, so the unique
	       * root in it is the first. */
              rdpe_sub_eq (rtmp2, s->drad[i]);
              rdpe_sub_eq (rtmp2, rtmp1);

              /* If they are too near we need to recompact them */
              if (rdpe_lt (rtmp2, rdpe_zero))
                {
                  MPS_DEBUG (s, "Recompacting cluster with root %d", i);
                  need_recomputing = true;
		  mps_clusterization_remove_cluster (s, s->clusterization, c_item);
		  mps_cluster_insert_root (s, cluster, i);
                }
            }
        }
    }

  th = pi2 / n;

  /* Set initial approximations accordingly to the computed
   * circles  */
  root = cluster->first;
  for (i = 0; i < s->n_radii; i++)
    {
      mps_root * starting_root = root;

      nzeros = s->partitioning[i + 1] - s->partitioning[i];
      ang = pi2 / nzeros;
      iold = s->partitioning[i];

      /* Compute the initial approximations */
      for (j = iold; j < s->partitioning[i + 1]; j++)
        {
          jj = j - iold;

          /* Take index relative to the cluster
           * that we are analyzing. */
          /* l = s->clust[s->punt[i_clust] + j]; */
	  l = root->k;

          cdpe_set_d (ctmp,
                      cos (ang * jj + th * s->partitioning[i + 1] + sigma),
                      sin (ang * jj + th * s->partitioning[i + 1] + sigma));
          cdpe_mul_eq_e (ctmp, s->dradii[i]);
          cdpe_set (s->droot[l], ctmp);

          if (rdpe_eq (s->dradii[i], big) || rdpe_eq (s->dradii[i], small))
            {
              s->root_status[l] = MPS_ROOT_STATUS_NOT_DPE;
            }

	  root = root->next;
        }


      /* If the new radius of the cluster is relatively small, then
       * set the status component equal to 'o' (output)
       * and set the corresponding radius */
      rdpe_set (rtmp1, s->dradii[i]);
      rdpe_mul_eq_d (rtmp1, (double) nzeros);
<<<<<<< HEAD
=======
      if (rdpe_lt (rtmp1, clust_rad) && s->algorithm == MPS_ALGORITHM_SECULAR_GA)
	rdpe_set (rtmp1, clust_rad);
>>>>>>> 74816017
      rdpe_set (rtmp2, g);
      rdpe_mul_eq (rtmp2, s->eps_out);
      MPS_DEBUG (s, "Performing relatively small check");
      if (rdpe_le (rtmp1, rtmp2))
	{
	  mps_root * root2 = starting_root;
	  for (j = s->partitioning[i]; j < s->partitioning[i + 1]; j++)
	    {
	      l = root2->k;
	      s->root_status[l] = MPS_ROOT_STATUS_APPROXIMATED_IN_CLUSTER;
	      rdpe_mul_d (s->drad[l], rtmp1, (double) nzeros); 
	      root2 = root2->next;
	    }
	}
      rdpe_set (clust_rad, s->dradii[i]);
    }

  mpc_clear (mtmp);
}

/***********************************************************
 *                     Subroutine FRESTART                  *
 ************************************************************
 The program scans the existing clusters and  selects the
 ones where shift in the gravity center must be done.
 Then computes the gravity center g, performs the shift of
 the variable and compute new starting approximations in the
 cluster.
 The components of the vector status(:,1) are set to 'c'
 (i.e., Aberth's iteration must be applied) if the cluster
 intersects the origin (in this case shift is not applied),
 or if new starting approximations have been selected.
 The gravity center g is choosen as a zero of the (m-1)-st
 derivative of the polynomial in the cluster, where m=m_clust
 is the multiplicity of the cluster.

 Shift in g is perfomed if
        status=(c*u) for goal=count
        status=(c*u) or status=(c*i) for goal=isolate/approximate
 To compute g, first compute the weighted mean (super center sc)
 of the approximations in the cluster, where the weight are the
 radii, then compute the radius (super radius sr) of the disk
 centered in the super center containing all the disks of the cluster.
 Apply few steps of Newton's iteration to the (m-1)-st derivative
 of the polynomial starting from the super center and obtain the
 point g where to shift the variable.
 If g is outside the super disk of center sc and radius sr
 output a warning message.
 ***********************************************************/
void
mps_frestart (mps_status * s)
{
  int k, j, l;
  double sr, sum, rad, rtmp, rtmp1;
  cplx_t sc, g, corr, ctmp;
  mps_boolean tst, cont;
  mps_monomial_poly *p = s->monomial_poly;

  s->operation = MPS_OPERATION_SHIFT;

  /* Variables for cluster analysis */
  mps_cluster * cluster;
  mps_cluster_item * c_item;
  mps_root * root;

  /* For user's polynomials skip the restart stage (not yet implemented) */
  if (MPS_INPUT_CONFIG_IS_USER (s->input_config))
    return;

  /* scan the existing clusters and  select the ones where shift in
   * the gravity center must be done. tst=true means do not perform shift */
  for (c_item = s->clusterization->first; c_item != NULL; c_item = c_item->next)
    {                           /* loop1: */
      cluster = c_item->cluster;

      /* Continue if the root is isolated */
      if (cluster->n == 1)
        continue;

      tst = true;
      for (root = cluster->first; root != NULL; root = root->next)
        {                       /* looptst : */
	  l = root->k;
          if (!s->again[l])
            goto loop1;
          if (s->output_config->goal == MPS_OUTPUT_GOAL_COUNT)
            {
	      if (s->root_status[l] == MPS_ROOT_STATUS_CLUSTERED &&
		  s->root_inclusion[l] == MPS_ROOT_INCLUSION_UNKNOWN)
                {
                  tst = false;
                  break;
                }
            }
          else if ((s->root_status[l] == MPS_ROOT_STATUS_CLUSTERED && 
		    s->root_inclusion[l] == MPS_ROOT_INCLUSION_UNKNOWN)
                   || (s->root_status[l] == MPS_ROOT_STATUS_CLUSTERED && 
		       s->root_inclusion[l] == MPS_ROOT_INCLUSION_IN))
            {
              tst = false;
              break;
            }
        }                       /* for */
      if (tst)
        goto loop1;

      /* Compute super center sc and super radius sr */
      mps_fsrad (s, cluster, sc, &sr);

      /* Check the relative width of the cluster
       * If it is greater than 1 do not shift
       * and set status(:1)='c' that means
       * keep iterating Aberth's step. */
      if (sr > cplx_mod (sc))
        {
	  mps_root * r;
	  for (r = cluster->first; r != NULL; r = r->next)
            s->root_status[r->k] = MPS_ROOT_STATUS_CLUSTERED;
          MPS_DEBUG (s, "Cluster rel. large: skip to the next component");
          goto loop1;
        }

      /* Now check the Newton isolation of the cluster */
      mps_cluster_item * c_item2;
      mps_cluster * cluster2;
      int m;
      for (c_item2 = s->clusterization->first; c_item2 != NULL; c_item2 = c_item2->next)
        if (c_item2 != c_item)
          {
	    cluster2 = c_item2->cluster;
	    for (root = cluster2->first; root != NULL; root = root->next)
              {
		m = root->k;
                cplx_sub (ctmp, sc, s->froot[m]);
                rtmp = cplx_mod (ctmp);
                rtmp1 = (sr + s->frad[m]) * 5 * s->n;
                if (rtmp < rtmp1)
                  {
		    for (root = cluster->first; root != NULL; root = root->next)
                      s->root_status[root->k] = MPS_ROOT_STATUS_CLUSTERED;
                    MPS_DEBUG_WITH_INFO (s, "Cluster not Newton isolated: skip "
					 "to the next component.");
                    goto loop1;
                  }
              }
          }
      /* Compute the coefficients of the derivative of p(x) having order
       * equal to the multiplicity of the cluster -1. */
      sum = 0.0;
      for (j = 0; j <= p->n; j++)
        {
          sum += cplx_mod (p->fpc[j]);
          cplx_set (p->fppc[j], p->fpc[j]);
        }
      for (j = 1; j < cluster->n; j++)
        {
          for (k = 0; k <= p->n - j; k++)
            cplx_mul_d (p->fppc[k], p->fppc[k + 1], (double) (k + 1));
        }
      for (j = 0; j < p->n - cluster->n + 2; j++)
        s->fap1[j] = cplx_mod (p->fppc[j]);

      /* Apply at most max_newt_it steps of Newton's iterations
       * to the above derivative starting from the super center
       * of the cluster. */

      cplx_set (g, sc);
      for (j = 0; j < s->max_newt_it; j++)
        {                       /* loop_newt: */
          rad = 0.0;
          mps_fnewton (s, p->n - cluster->n + 1, g,
                       &rad, corr, p->fppc, s->fap1, &cont, false);
          cplx_sub_eq (g, corr);
          if (!cont)
            break;
        }
      if (j == s->max_newt_it)
        {
          MPS_DEBUG (s, "Exceeded maximum Newton iterations in frestart");
          return;
        }
      cplx_sub (ctmp, sc, g);
      if (cplx_mod (ctmp) > sr)
        {
          MPS_DEBUG (s, "The gravity center falls outside the cluster");
          return;
        }
      /* Compute the coefficients of the shifted polynomial p(x+g)
       * and compute new starting approximations
       * First check if shift may cause overflow, in this case skip
       * the shift stage */

      if (s->n * log (cplx_mod (g)) + log (sum) > log (DBL_MAX))
        goto loop1;
      MPS_DEBUG_CALL (s, "mps_fshift");
      mps_fshift (s, cluster->n, c_item, sr, g, s->eps_out);
      rtmp = cplx_mod (g);
      rtmp *= DBL_EPSILON * 2;
      for (root = cluster->first; root != NULL; root = root->next)
        {
	  l = root->k;
          /* Choose as new incl. radius 2*multiplicity*(radius of the circle) */
          s->frad[l] = 2 * cluster->n * cplx_mod (s->froot[l]);
          cplx_add_eq (s->froot[l], g);
          if (s->frad[l] < rtmp)        /* DARIO* aggiunto 1/5/97 */
            s->frad[l] = rtmp;
        }
    loop1:
      ;
    }
}

/*************************************************************
 *                     SUBROUTINE DRESTART                    *
 **************************************************************
 The program scans the existing clusters and  selects the ones
 where shift in the gravity center must be done.
 Then computes the gravity center g, performs the shift of the variable
 and compute new starting approximations in the cluster.
 The components of the vector err are set to true (i.e., Aberth's
 iteration must be applied) if the cluster intersects the origin
 (in this case shift is not applied),
 or if new starting approximations have been selected.
 The gravity center g is choosen as a zero of the (m-1)-st derivative
 of the polynomial in the cluster, where m=mclust is the multiplicity
 of the cluster.

 Shift in g is perfomed if
        status=(c*u) for goal=count
        status=(c*u) or status=(c*i) for goal=isolate/approximate
 To compute g, first compute the weighted mean (super center sc)
 of the approximations in the cluster, where the weight are the radii,
 then compute the radius (super radius sr) of the disk centered in the
 super center containing all the disks of the cluster.
 Apply few steps of Newton's iteration to the (m-1)-st derivative
 of the polynomial starting from the super center and obtain the point
 g where to shift the variable.
 If g is outside the super disk of center sc and radius sr output a warning
 message.
 ******************************************************************/
void
mps_drestart (mps_status * s)
{
  int k, j, l;
  rdpe_t sr, rad, rtmp, rtmp1;
  cdpe_t sc, g, corr, ctmp;
  mps_boolean tst, cont;
  mps_monomial_poly *p = s->monomial_poly;

  /* Cluster related variables */
  mps_cluster_item * c_item;
  mps_cluster * cluster;
  mps_root * root;

  s->operation = MPS_OPERATION_SHIFT;

  /*  For user's polynomials skip the restart stage (not yet implemented) */
  if (MPS_INPUT_CONFIG_IS_USER (s->input_config))
    return;

  for (c_item = s->clusterization->first; c_item != NULL; c_item = c_item->next)
    {                           /* loop1: */
      cluster = c_item->cluster;

      if (cluster->n == 1)
        continue;

      tst = true;
      for (root = cluster->first; root != NULL; root = root->next)
        {                       /* looptst: */
	  l = root->k;
          if (!s->again[l])
            goto loop1;
          if (s->output_config->goal == MPS_OUTPUT_GOAL_COUNT)
            {
	      if (s->root_status[l] == MPS_ROOT_STATUS_CLUSTERED &&
		  s->root_inclusion[l] == MPS_ROOT_INCLUSION_UNKNOWN)
                {
                  tst = false;
                  break;
                }
            }
          else if ((s->root_status[l] == MPS_ROOT_STATUS_CLUSTERED && 
		    s->root_inclusion[l] == MPS_ROOT_INCLUSION_UNKNOWN) ||
                   (s->root_status[l] == MPS_ROOT_STATUS_CLUSTERED && 
		    s->root_inclusion[l] == MPS_ROOT_INCLUSION_IN))
            {
              tst = false;
              break;
            }
        }                       /* for */
      if (tst)
        goto loop1;

      /* Compute super center sc and super radius sr */
      mps_dsrad (s, cluster, sc, sr);

      /* Check the relative width of the cluster
       * If it is greater than 1 do not shift
       * and set statu(:1)='c' that means
       * keep iterating Aberth's step. */
      cdpe_mod (rtmp, sc);
      if (rdpe_gt (sr, rtmp))
        {
          for (root = cluster->first; root != NULL; root = root->next)
            {
              s->root_status[root->k] = MPS_ROOT_STATUS_CLUSTERED;
              /* err(clust[j])=true  */
            }
          MPS_DEBUG (s, "cluster rel. large: skip to the next component");
          goto loop1;
        }

      /* Now check the Newton isolation of the cluster */
      mps_cluster_item * c_item2;
      mps_cluster * cluster2;

      for (c_item2 = s->clusterization->first; c_item2 != NULL; c_item2 = c_item2->next)
	if (c_item2 != c_item)
	    {
	      cluster2 = c_item2->cluster;
	      for (root = cluster2->first; root != NULL; root = root->next)
              {
                cdpe_sub (ctmp, sc, s->droot[root->k]);
                cdpe_mod (rtmp, ctmp);
                rdpe_add (rtmp1, sr, s->drad[root->k]);
                rdpe_mul_eq_d (rtmp1, 2.0 * s->n);
                if (rdpe_lt (rtmp, rtmp1))
                  {
		    for (root = cluster->first; root != NULL; root = root->next)
                      s->root_status[root->k] = MPS_ROOT_STATUS_CLUSTERED;
                    MPS_DEBUG (s, "Cluster not Newton isolated: skip to the next component.");
                    goto loop1;
                  }
              }
          }

      /* Compute the coefficients of the derivative of p(x) having order
       * equal to the multiplicity of the cluster -1. */
      for (j = 0; j <= s->n; j++)
        cdpe_set (s->dpc2[j], p->dpc[j]);
      for (j = 1; j < cluster->n; j++)
        {
          for (k = 0; k <= s->n - j; k++)
            cdpe_mul_d (s->dpc2[k], s->dpc2[k + 1], (double) (k + 1));
        }
      for (j = 0; j < s->n - cluster->n + 2; j++)
        cdpe_mod (s->dap1[j], s->dpc2[j]);

      /* Apply at most max_newt_it steps of Newton's iterations
       * to the above derivative starting from the super center
       * of the cluster. */

      cdpe_set (g, sc);
      for (j = 0; j < s->max_newt_it; j++)
        {                       /* loop_newt: */
          rdpe_set (rad, rdpe_zero);
          mps_dnewton (s, s->n - cluster->n + 1, g, rad,
                       corr, s->dpc2, s->dap1, &cont, false);
          cdpe_sub_eq (g, corr);
          if (!cont)
            break;
        }
      if (j == s->max_newt_it)
        {
          MPS_DEBUG (s, "Exceeded maximum Newton iterations in frestart");
          return;
        }
      cdpe_sub (ctmp, sc, g);
      cdpe_mod (rtmp, ctmp);
      if (rdpe_gt (rtmp, sr))
        {
          MPS_DEBUG (s, "The gravity center falls outside the cluster");
          return;
        }
      /* Shift the variable and compute new approximations */
      MPS_DEBUG_CALL (s, "mps_dshift");
      mps_dshift (s, cluster->n, c_item, sr, g, s->eps_out);
      cdpe_mod (rtmp, g);
      rdpe_mul_eq_d (rtmp, DBL_EPSILON * 2);
      for (root = cluster->first; root != NULL; root = root->next)
        {
	  l = root->k;

          /* Choose as new incl. radius 2*multiplicity*(radius of the circle) */
          cdpe_mod (s->drad[l], s->droot[l]);
          rdpe_mul_eq_d (s->drad[l],
                         (double) (2 * cluster->n));
          cdpe_add_eq (s->droot[l], g);
          if (rdpe_lt (s->drad[l], rtmp))
            rdpe_set (s->drad[l], rtmp);
        }
    loop1:
      ;
    }
}

/*************************************************************
 *                     SUBROUTINE MRESTART                    *
 *************************************************************/
void
mps_mrestart (mps_status * s)
{
  mps_boolean tst, cont;
  int j, k, l;
  rdpe_t sr, rad, rtmp, rtmp1, rtmp2;
  cdpe_t tmp;
  mpf_t rea, srmp;
  mpc_t sc, corr, temp;
  mpc_t g;
  mps_monomial_poly* p = s->monomial_poly;

  /* Variables for cluster iteration */
  mps_cluster_item * c_item;
  mps_cluster * cluster;
  mps_root * root;

  /* int old_wp = s->mpwp; */

  MPS_DEBUG_THIS_CALL;

  s->operation = MPS_OPERATION_SHIFT;

  /* For user's polynomials skip the restart stage (not yet implemented) */
  if (MPS_INPUT_CONFIG_IS_USER (s->input_config))
    {
      MPS_DEBUG_WITH_INFO (s, "Skipping restart on user polynomial");
      return;
    }

  mpf_init2 (rea, s->mpwp);
  mpf_init2 (srmp, s->mpwp);
  mpc_init2 (sc, s->mpwp);
  mpc_init2 (corr, s->mpwp);
  mpc_init2 (temp, s->mpwp);
  mpc_init2 (g, s->mpwp);

  /* Try to detach quasi-convergent elements from
   * the clusters */
  /* mps_cluster_detach (s, MPS_ALL_CLUSTERS); */
  mps_clusterization_detach_clusters (s, s->clusterization);

  k = 0;
  for (c_item = s->clusterization->first; c_item != NULL; c_item = c_item->next)
    k = MAX (k, c_item->cluster->n);

  for (c_item = s->clusterization->first; c_item != NULL; c_item = c_item->next)
    {                     
      /* loop1: */
      cluster = c_item->cluster;

      if (cluster->n == 1)
        continue;

      tst = true;
      for (root = cluster->first; root != NULL; root = root->next)
        {                       /* looptst: */
	  l = root->k;
          if (!s->again[l] && s->algorithm == MPS_ALGORITHM_STANDARD_MPSOLVE)
            goto loop1;
          if (s->output_config->goal == MPS_OUTPUT_GOAL_COUNT)
            {
	      if (s->root_status[l] == MPS_ROOT_STATUS_CLUSTERED &&
		  s->root_inclusion[l] == MPS_ROOT_INCLUSION_UNKNOWN)
                {
                  tst = false;
                  break;
                }
            }
          else if ((s->root_status[l] == MPS_ROOT_STATUS_CLUSTERED && 
		    s->root_inclusion[l] == MPS_ROOT_INCLUSION_UNKNOWN) ||
                   (s->root_status[l] == MPS_ROOT_STATUS_CLUSTERED && 
		    s->root_inclusion[l] == MPS_ROOT_INCLUSION_IN))
            {
              tst = false;
              break;
            }
        }                       /* for */


      if (tst)
        goto loop1;

      /* Compute super center sc and super radius sr */
      mps_msrad (s, cluster, sc, sr);

      /* MPS_DEBUG (s, "Clust = %d", i); */
      MPS_DEBUG_MPC (s, 10, sc, "Super center"); 
      MPS_DEBUG_RDPE (s, sr, "Super radius"); 

      /* Check the relative width of the cluster
       * If it is greater than 1 do not shift
       * and set status[:1)='c' that means
       * keep iterating Aberth's step.
       * Check also the Newton-isolation of the cluster */

      mpc_get_cdpe (tmp, sc);
      cdpe_mod (rtmp, tmp);

      if (s->DOLOG)
        {
          rdpe_div (rtmp2, sr, rtmp);
        }
      if (s->debug_level & MPS_DEBUG_CLUSTER)
	MPS_DEBUG_RDPE (s, rtmp2, "Relative width");

      if (rdpe_gt (sr, rtmp))
        {
	  for (root = cluster->first; root != NULL; root = root->next)
            s->root_status[root->k] = MPS_ROOT_STATUS_CLUSTERED;
          MPS_DEBUG (s, "Cluster relat. large: skip to the next component");

	  mps_clusterization_reassemble_clusters (s, s->clusterization);
          goto loop1;
        }

      /* Now check the Newton isolation of the cluster */
      mps_cluster_item * c_item2;
      mps_cluster * cluster2;

      rdpe_set (rtmp2, rdpe_zero);      
      for (c_item2 = s->clusterization->first; c_item2 != NULL; c_item2 = c_item2->next)
        {
          if (c_item2 != c_item)
	    {
	      cluster2 = c_item2->cluster;
	      for (root = cluster2->first; root != NULL; root = root->next)
		{
		  mpc_sub (temp, sc, s->mroot[root->k]);
		  mpc_get_cdpe (tmp, temp);
		  cdpe_mod (rtmp, tmp);
		  rdpe_sub_eq (rtmp, s->drad[root->k]);
		  rdpe_sub_eq (rtmp, sr);
		  rdpe_inv_eq (rtmp);
		  rdpe_add_eq (rtmp2, rtmp);
		}
	    }
        }
      rdpe_mul_eq (rtmp2, sr);
      rdpe_set_d (rtmp1, 0.3);

      if (rdpe_gt (rtmp2, rtmp1))
        {
	  for (root = cluster->first; root != NULL; root = root->next)
            s->root_status[root->k] = MPS_ROOT_STATUS_CLUSTERED;
	  MPS_DEBUG (s, "Cluster not Newton isolated: skip to the next component");
          goto loop1;
        }

      mps_debug_cluster_structure (s);

      /* Compute the coefficients of the derivative of p(x) having order
       * equal to the multiplicity of the cluster -1. */
      for (j = 0; j <= s->n; j++)
	{
	  mpc_set (s->mfpc1[j], p->mfpc[j]);
	}
      for (j = 1; j < cluster->n; j++)
        {
          for (k = 0; k <= s->n - j; k++)
            mpc_mul_ui (s->mfpc1[k], s->mfpc1[k + 1], k + 1);
	  /* MPS_DEBUG_MPC (s, 15, s->mfpc1[j], "p->mfpc[%d]", j); */
        }
      for (j = 0; j < s->n - cluster->n + 2; j++)
        {
          mpc_get_cdpe (tmp, s->mfpc1[j]);
          cdpe_mod (s->dap1[j], tmp);
        }

      /* create the vectors needed if the polynomial is sparse */
      if (MPS_INPUT_CONFIG_IS_SPARSE (s->input_config))
        {
          for (j = 0; j < s->n - cluster->n + 2; j++)
            {
              if (rdpe_ne (s->dap1[j], rdpe_zero))
                s->spar1[j] = true;
              else
                s->spar1[j] = false;
            }
          for (j = 0; j < s->n - cluster->n + 1; j++)
	    {
	      mpc_mul_ui (s->mfppc1[j], s->mfpc1[j + 1], j + 1);
	    }
        }

      /* Apply at most max_newt_it steps of Newton's iterations
       * to the above derivative starting from the super center
       * of the cluster. */
      mpc_set (g, sc);

      if (s->debug_level & MPS_DEBUG_CLUSTER)
	MPS_DEBUG_MPC (s, 30, g, "g before newton");

      for (j = 0; j < s->max_newt_it; j++)
        {                       /* loop_newt: */
          rdpe_set (rad, rdpe_zero);
          mps_mnewton (s, s->n - cluster->n + 1, g, rad,
                       corr, s->mfpc1, s->mfppc1, s->dap1, s->spar1, &cont,
                       0, false);
          if (cont)
            {
              mpc_sub_eq (g, corr);

	      if (s->debug_level & MPS_DEBUG_CLUSTER)
		{
		  MPS_DEBUG_RDPE (s, rad, "Radius of the cluster");
		  MPS_DEBUG_MPC (s, 100, g, "Iteration %d on the derivative", j);
		}
            }
          else
            break;
        }

      if (s->debug_level & MPS_DEBUG_CLUSTER)
	MPS_DEBUG (s, "Performed %d Newton iterations", j);
      if (j == s->max_newt_it)
        {
	  if (s->debug_level & MPS_DEBUG_CLUSTER)
	    MPS_DEBUG (s, "Exceeded maximum number of Newton iterations.");
	  /* mps_cluster_reassemble (s, MPS_ALL_CLUSTERS); */
	  mps_clusterization_reassemble_clusters (s, s->clusterization);
          goto loop1;
        }

      mpc_sub (temp, sc, g);
      mpc_get_cdpe (tmp, temp);
      cdpe_mod (rtmp, tmp);
      if (rdpe_gt (rtmp, sr))
        {
	  if (s->debug_level & MPS_DEBUG_CLUSTER)
	    MPS_DEBUG (s, "The gravity center falls outside the cluster");
          goto loop1;
        }

      /* shift the variable and compute new approximations */
      MPS_DEBUG_CALL (s, "mps_mshift");
      for (root = cluster->first; root != NULL; root = root->next)
        {
	  l = root->k;
          mpc_get_cdpe (s->droot[l], s->mroot[l]);
        }

      /*#D perform shift only if the new computed sr is smaller than old*0.25 */
      /* if (s->algorithm == MPS_ALGORITHM_SECULAR_GA) */
      /* 	rdpe_set (rtmp, sr); */
      /* else */
	rdpe_mul_d (rtmp, sr, 0.25);

      /*#D AGO99 Factors: 0.1 (MPS2.0), 0.5 (GIUGN98) */
      mps_mshift (s, c_item->cluster->n, c_item, sr, g);
      if (rdpe_le (sr, rtmp))
        {                       /* Perform shift only if the new clust is smaller */
          mpc_get_cdpe (tmp, g);
          cdpe_mod (rtmp, tmp);
          rdpe_mul_eq (rtmp, s->mp_epsilon);
          rdpe_mul_eq_d (rtmp, 2);

	  for (root = cluster->first; root != NULL; root = root->next)
            {
	      l = root->k;
              mpc_set_cdpe (s->mroot[l], s->droot[l]);
              mpc_add_eq (s->mroot[l], g);
              cdpe_mod (rtmp1, s->droot[l]);
	      rdpe_mul_d (s->drad[l], rtmp1, 
			  2.0 * cluster->n); 
	      if (rdpe_lt (s->drad[l], rtmp)) 
		rdpe_set (s->drad[l], rtmp);

	      if (s->debug_level & MPS_DEBUG_CLUSTER)
		{
		  MPS_DEBUG_MPC (s, s->mpwp, s->mroot[l], "Repositioned root %4d", l);
		  MPS_DEBUG_RDPE (s, s->drad[l], "Radius for root %4d", l);
		}
            }

        }
      else
        {
	  if (s->debug_level & MPS_DEBUG_CLUSTER)
	    MPS_DEBUG (s, "DO NOT PERFORM RESTART, "
		       "new radius of the cluster is larger");
	  mps_clusterization_reassemble_clusters (s, s->clusterization);

          goto loop1;
        }
    loop1:
      ;
    }

  mpc_clear (g);
  mpc_clear (temp);
  mpc_clear (corr);
  mpc_clear (sc);
  mpf_clear (srmp);
  mpf_clear (rea);
}

/**************************************************************
 *                      SUBROUTINE FSHIFT                      *
 ***************************************************************
 This routine computes the first m+1 coefficients of the shifted
 polynomial p(x+g), by performing m+1 Horner divisions.
 Then it computes the new starting approximations for the i-th
 cluster for i=i_clust by ing fstart and by updating root.
 The status vector is changed into 'o' for the components that
 belong to a cluster with relative radius less than eps.
 The status vector is changed into 'x' for the components that
 cannot be represented as float.
 **************************************************************/
void
mps_fshift (mps_status * s, int m, mps_cluster_item * cluster_item, double clust_rad,
            cplx_t g, rdpe_t eps)
{
  int i, j;
  double ag;
  cplx_t t;
  mps_monomial_poly *p = s->monomial_poly;

  /* Perform divisions */
  ag = cplx_mod (g);
  for (i = 0; i <= s->n; i++)
    cplx_set (s->fppc1[i], p->fpc[i]);
  for (i = 0; i <= m; i++)
    {
      cplx_set (t, s->fppc1[s->n]);
      for (j = s->n - 1; j >= i; j--)
        {
          cplx_mul_eq (t, g);
          cplx_add_eq (t, s->fppc1[j]);
          cplx_set (s->fppc1[j], t);
        }
      cplx_set (p->fppc[i], t);
    }

  /* start */
  for (i = 0; i <= m; i++)
    s->fap1[i] = cplx_mod (p->fppc[i]);

  /* If there is a custom starting point function use it, otherwise
   * use the default one */
  if (s->fstart_usr)
    (*s->fstart_usr) (s, m, cluster_item, clust_rad, ag, eps);
  else
    mps_fstart (s, m, cluster_item, clust_rad, ag, eps, s->fap1);
}

/***********************************************************
 *                   SUBROUTINE DSHIFT                      *
 ***********************************************************/
void
mps_dshift (mps_status * s, int m, mps_cluster_item * cluster_item, rdpe_t clust_rad,
            cdpe_t g, rdpe_t eps)
{
  int i, j;
  rdpe_t ag;
  cdpe_t t;
  mps_monomial_poly * p = s->monomial_poly;

  cdpe_mod (ag, g);
  for (i = 0; i <= s->n; i++)
    cdpe_set (s->dpc1[i], p->dpc[i]);
  for (i = 0; i <= m; i++)
    {
      cdpe_set (t, s->dpc1[s->n]);
      for (j = s->n - 1; j >= i; j--)
        {
          cdpe_mul_eq (t, g);
          cdpe_add_eq (t, s->dpc1[j]);
          cdpe_set (s->dpc1[j], t);
        }
      cdpe_set (s->dpc2[i], t);
    }

  /* start */
  for (i = 0; i <= m; i++)
    cdpe_mod (s->dap1[i], s->dpc2[i]);

  if (s->dstart_usr)
    (*s->dstart_usr) (s, m, cluster_item, clust_rad, ag, eps);
  else
    mps_dstart (s, m, cluster_item, clust_rad, ag, eps, s->dap1);
}

/*******************************************************
 *              SUBROUTINE MSHIFT                       *
 *******************************************************/
void
mps_mshift (mps_status * s, int m, mps_cluster_item * cluster_item, rdpe_t clust_rad, mpc_t g)
{
  int i, j, k;
  long int mpwp_temp, mpwp_max;
  rdpe_t ag, ap, abp, as, mp_ep;
  cdpe_t abd;
  mpc_t t;
  mps_monomial_poly *p = s->monomial_poly;
  /* mps_cluster * cluster = cluster_item->cluster;   */

  mpc_init2 (t, s->mpwp);

  /* Perform divisions
   * In the mp version of the shift stage the computation
   * is performed with increasing levels of working precision
   * until the coefficients of the shifted polynomial have at
   * least one correct bit. */
  rdpe_set (mp_ep, s->mp_epsilon);
  mpc_get_cdpe (abd, g);
  cdpe_mod (ag, abd);
  for (i = 0; i <= s->n; i++)
    mpc_set (s->mfpc1[i], p->mfpc[i]);
  rdpe_set (as, rdpe_zero);
  rdpe_set (ap, rdpe_one);
  mpc_set_ui (t, 0, 0);
  k = 0;

  /* store the current working precision mpnw into mpnw_tmp */
  mpwp_temp = s->mpwp;
  mpwp_max = s->mpwp;
  
  do
    {                           /* loop */
      mpc_set (t, s->mfpc1[p->n]);
      mpc_get_cdpe (abd, p->mfpc[s->n]);
      cdpe_mod (ap, abd);
      for (j = s->n - 1; j >= 0; j--)
        {
          mpc_get_cdpe (abd, p->mfpc[j]);
          cdpe_mod (abp, abd);
          rdpe_mul_eq (ap, ag);
          rdpe_mul_eq_d (abp, (double) j);
          rdpe_add_eq (ap, abp);
          mpc_mul_eq (t, g);
          mpc_add_eq (t, s->mfpc1[j]);
          mpc_set (s->mfpc1[j], t);
        }

      mpc_set (s->mfppc1[0], t);
      mpc_get_cdpe (abd, t);
      cdpe_mod (as, abd);
      rdpe_mul_eq (ap, mp_ep);
      rdpe_mul_eq_d (ap, 4.0 * (s->n + 1));
      k++;

      if (rdpe_lt (as, ap))
        {
          mpwp_temp += s->mpwp;

	  if (s->algorithm == MPS_ALGORITHM_STANDARD_MPSOLVE && 
	      (mpwp_temp > mpwp_max || mpwp_temp > s->output_config->prec * m * 2)) 
             { 
               MPS_DEBUG (s, "Reached the maximum allowed precision in mshift"); 
	       break; 
             } 

          rdpe_set_2dl (mp_ep, 1.0, 1 - mpwp_temp);
          mps_raisetemp (s, mpwp_temp);
          mpc_set_prec (t, (unsigned long int) mpwp_temp);
          mpc_set_prec (g, (unsigned long int) mpwp_temp);
          if (mpwp_max < mpwp_temp)
            mpwp_max = mpwp_temp;

          for (j = 0; j <= s->n; j++)
            mpc_set (s->mfpc1[j], p->mfpc[j]);
        }
    }
  while (rdpe_lt (as, ap) && (k <= m)); /* loop */

  for (i = 1; i <= m; i++)
    {
      mpwp_temp = MAX (mpwp_temp - s->mpwp, s->mpwp);
      mps_raisetemp_raw (s, mpwp_temp);
      mpc_set_prec_raw (t, (unsigned long int) mpwp_temp);
      mpc_set_prec_raw (g, (unsigned long int) mpwp_temp);
      mpc_set (t, s->mfpc1[s->n]);

      for (j = s->n - 1; j >= i; j--)
        {
          mpc_mul_eq (t, g);
          mpc_add_eq (t, s->mfpc1[j]);
          mpc_set (s->mfpc1[j], t);
        }
      mpc_set (s->mfppc1[i], t);

    }
  /*
     raisetemp_raw(mpwp);
     mpc_set_prec_raw(s, (unsigned long int) mpwp);
     mpc_set_prec_raw(g, (unsigned long int) mpwp);

     segue alternativa
   */
  mps_raisetemp_raw (s, mpwp_max);
  mpc_set_prec_raw (t, (unsigned long int) mpwp_max);
  mpc_set_prec_raw (g, (unsigned long int) mpwp_max);
  mps_raisetemp (s, s->mpwp);
  mpc_set_prec (t, (unsigned long int) s->mpwp);
  mpc_set_prec (g, (unsigned long int) s->mpwp);

  if (rdpe_lt (as, ap))
    {
      for (j = 0; j < m; j++)
        rdpe_set (s->dap1[j], ap);
      mpc_get_cdpe (abd, s->mfppc1[m]);
      cdpe_mod (s->dap1[m], abd);
    }
  else
    for (i = 0; i <= m; i++)
      {
        mpc_get_cdpe (abd, s->mfppc1[i]);
        cdpe_mod (s->dap1[i], abd);
      }

  mps_mstart (s, m, cluster_item, clust_rad, ag, s->dap1, g);

  mpc_clear (t);
}

/**************************************************************
 *               SUBROUTINE RAISETEMP                         *
 *************************************************************/
void
mps_raisetemp (mps_status * s, unsigned long int digits)
{
  int i;

  for (i = 0; i <= s->n; i++)
    {
      mpc_set_prec (s->mfpc1[i], digits);
      mpc_set_prec (s->mfppc1[i], digits);
    }
}

/**************************************************************
 *               SUBROUTINE RAISETEMP_RAW                     *
 *************************************************************/
void
mps_raisetemp_raw (mps_status * s, unsigned long int digits)
{
  int i;

  /* TODO: Fix this to make real raw mpc_set_prec, by fixing 
   * broken code that do not restore the right precision */
  for (i = 0; i <= s->n; i++)
    {
      mpc_set_prec (s->mfpc1[i], digits);
      mpc_set_prec (s->mfppc1[i], digits);
    }
}

/**************************************************************
 *               SUBROUTINE MNEWTIS                           *
 *************************************************************/
void
mps_mnewtis (mps_status * s)
{
  mps_boolean tst;
  int k, l;
  rdpe_t sr, rtmp, rtmp1;
  cdpe_t tmp;
  mpf_t rea, srmp;
  mpc_t sc, temp;
  rdpe_t rtmp2;

  /* Cluster variables */
  mps_cluster_item * c_item;
  mps_cluster * cluster;
  mps_root * root;

  /* For user's polynomials skip the restart stage (not yet implemented) */
  if (MPS_INPUT_CONFIG_IS_USER (s->input_config))
    return;
  mpf_init2 (rea, s->mpwp);
  mpf_init2 (srmp, s->mpwp);
  mpc_init2 (sc, s->mpwp);
  mpc_init2 (temp, s->mpwp);

  k = 0;
  for (c_item = s->clusterization->first; c_item != NULL; c_item = c_item->next)
    k = MAX (k, c_item->cluster->n);

  for (c_item = s->clusterization->first; c_item != NULL; c_item = c_item->next)
    {                           /* loop1: */
      cluster = c_item->cluster;

      if (cluster->n == 1)
        continue;

      tst = true;

      for (root = cluster->first; root != NULL; root = root->next)
        {                       /* looptst: */
	  l = root->k;
          if (!s->again[l])
            goto loop1;
          if (s->output_config->goal == MPS_OUTPUT_GOAL_COUNT)
            {
	      if (s->root_status[l] == MPS_ROOT_STATUS_CLUSTERED &&
		  s->root_inclusion[l] == MPS_ROOT_INCLUSION_UNKNOWN)
                {
                  tst = false;
                  break;
                }
            }
          else if ((s->root_status[l] == MPS_ROOT_STATUS_CLUSTERED && 
		    s->root_inclusion[l] == MPS_ROOT_INCLUSION_UNKNOWN) ||
                   (s->root_status[l] == MPS_ROOT_STATUS_CLUSTERED && 
		    s->root_inclusion[l] == MPS_ROOT_INCLUSION_IN))
            {
              tst = false;
              break;
            }
        }                       /* for */
      if (tst)
        goto loop1;

      /* Compute super center sc and super radius sr */
      mpf_set_ui (srmp, 0);
      for (root = cluster->first; root != NULL; root = root->next)
        {
	  l = root->k;
          mpf_set_rdpe (rea, s->drad[l]);
          mpf_add (srmp, srmp, rea);
        }
      mpc_set_ui (sc, 0, 0);
      for (root = cluster->first; root != NULL; root = root->next)
        {
	  l = root->k;
          mpf_set_rdpe (rea, s->drad[l]);
          mpc_mul_f (temp, s->mroot[l], rea);
          mpc_add_eq (sc, temp);
        }
      mpc_div_eq_f (sc, srmp);
      rdpe_set (sr, rdpe_zero);
      for (root = cluster->first; root != NULL; root = root->next)
        {
	  l = root->k;
          mpc_sub (temp, sc, s->mroot[l]);
          mpc_get_cdpe (tmp, temp);
          cdpe_mod (rtmp, tmp);
          rdpe_add_eq (rtmp, s->drad[l]);
          if (rdpe_lt (sr, rtmp))
            rdpe_set (sr, rtmp);
        }

      /* Check the relative width of the cluster
       * If it is greater than 1 do not shift
       * and set status[:1)='c' that means
       * keep iterating Aberth's step.
       * Check also the Newton-isolation of the cluster */
      mpc_get_cdpe (tmp, sc);
      cdpe_mod (rtmp, tmp);
      rdpe_div (rtmp2, sr, rtmp);
      if (rdpe_gt (sr, rtmp))
        {
	  for (root = cluster->first; root != NULL; root = root->next)
            s->root_status[root->k] = MPS_ROOT_STATUS_CLUSTERED;
          MPS_DEBUG (s, "Custer relatively large: "
                     "skip to the next compoent");
          goto loop1;
        }

      /* Now check the Newton isolation of the cluster */
      mps_cluster_item * c_item2;
      mps_cluster * cluster2;
      rdpe_set (rtmp2, rdpe_zero);
      
      for (c_item2 = s->clusterization->first; c_item2 != NULL; c_item2 = c_item2->next)
        {
          if (c_item2 != c_item)
	    {
	      cluster2 = c_item2->cluster;
	      for (root = cluster2->first; root != NULL; root = root->next)
		{
		  mpc_sub (temp, sc, s->mroot[root->k]);
		  mpc_get_cdpe (tmp, temp);
		  cdpe_mod (rtmp, tmp);
		  rdpe_sub_eq (rtmp, s->drad[root->k]);
		  rdpe_sub_eq (rtmp, sr);
		  rdpe_inv_eq (rtmp);
		  rdpe_add_eq (rtmp2, rtmp);
		}
	    }
        }
      rdpe_mul_eq (rtmp2, sr);
      rdpe_set_d (rtmp1, 0.3);

      if (rdpe_gt (rtmp2, rtmp1))
        {
	  for (root = cluster->first; root != NULL; root = root->next)
            s->root_status[root->k] = MPS_ROOT_STATUS_CLUSTERED;
          MPS_DEBUG (s, "Cluster not Newton isolated: "
                     "skip to the next component");
          goto loop1;
        }
      s->newtis = 1;

    loop1:
      ;
    }

  mpc_clear (temp);
  mpc_clear (sc);
  mpf_clear (srmp);
  mpf_clear (rea);
}<|MERGE_RESOLUTION|>--- conflicted
+++ resolved
@@ -1018,11 +1018,8 @@
        * and set the corresponding radius */
       rdpe_set (rtmp1, s->dradii[i]);
       rdpe_mul_eq_d (rtmp1, (double) nzeros);
-<<<<<<< HEAD
-=======
       if (rdpe_lt (rtmp1, clust_rad) && s->algorithm == MPS_ALGORITHM_SECULAR_GA)
 	rdpe_set (rtmp1, clust_rad);
->>>>>>> 74816017
       rdpe_set (rtmp2, g);
       rdpe_mul_eq (rtmp2, s->eps_out);
       MPS_DEBUG (s, "Performing relatively small check");
