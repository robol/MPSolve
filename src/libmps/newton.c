--- conflicted
+++ resolved
@@ -287,19 +287,9 @@
 
   /* Set the pointer for paraller horner to be thread specific
    * so there is not conflict with other threads.           */
-<<<<<<< HEAD
-  /* mps_boolean *spar2 = mps_thread_get_spar2 (st, n_thread); */
-  /* mpc_t *mfpc2 = mps_thread_get_mfpc2 (st, n_thread); */
-
   mps_boolean *spar2 = mps_boolean_valloc (n + 2);
   mpc_t * mfpc2 = mpc_valloc (n + 1);
   mpc_vinit2 (mfpc2, n + 1, mpc_get_prec (p[0]));
-=======
-  mps_boolean *spar2 = mps_thread_get_spar2 (st, n_thread);
-  mpc_t *mfpc2 = mpc_valloc (n);
-  mpc_vinit2 (mfpc2, n, wp);
-  /* mpc_t *mfpc2 = mps_thread_get_mfpc2 (st, n_thread); */
->>>>>>> 9fae2d39
 
   /* Raise the precision of the thread local mfpc is it does not 
    * match the current working precision. */
