--- conflicted
+++ resolved
@@ -198,11 +198,7 @@
           for (i = 0; i < s->n; i++)
             {
               if (s->root[i]->status == MPS_ROOT_STATUS_ISOLATED || 
-<<<<<<< HEAD
-		  s->root[i]->status == MPS_ROOT_STATUS_APPROXIMATED)
-=======
                   s->root[i]->status == MPS_ROOT_STATUS_APPROXIMATED)
->>>>>>> b2b8033d
                 nzc++;
             }
           fprintf (s->logstr, "MAIN: isolated %d roots\n", nzc);
@@ -336,17 +332,10 @@
         continue;
 
       if (MPS_STRUCTURE_IS_REAL (s->active_poly->structure))
-<<<<<<< HEAD
-	{
-	  if (MPS_STRUCTURE_IS_RATIONAL (s->active_poly->structure) ||
-	      MPS_STRUCTURE_IS_INTEGER (s->active_poly->structure))
-	    {
-=======
         {
           if (MPS_STRUCTURE_IS_RATIONAL (s->active_poly->structure) ||
               MPS_STRUCTURE_IS_INTEGER (s->active_poly->structure))
             {
->>>>>>> b2b8033d
               mpf_set_q (mptemp, p->initial_mqp_r[i]);
               mpf_get_rdpe (p->dpr[i], mptemp);
               /*#G GMP 2.0.2 bug begin */
@@ -355,15 +344,9 @@
               /*#G GMP bug end */
             }
 
-<<<<<<< HEAD
-	  if (MPS_STRUCTURE_IS_FP (s->active_poly->structure))
-	    mpf_get_rdpe (p->dpr[i], mpc_Re (p->mfpc[i]));
-	  
-=======
           if (MPS_STRUCTURE_IS_FP (s->active_poly->structure))
             mpf_get_rdpe (p->dpr[i], mpc_Re (p->mfpc[i]));
           
->>>>>>> b2b8033d
           cdpe_set_e (p->dpc[i], p->dpr[i], rdpe_zero);
 
           /* compute dap[i] and check for float phase */
@@ -373,15 +356,6 @@
               || rdpe_lt (p->dap[i], rdpe_mind))
             s->skip_float = true;
 
-<<<<<<< HEAD
-	}
-      else if (MPS_STRUCTURE_IS_COMPLEX (s->active_poly->structure))
-	{
-	  if (MPS_STRUCTURE_IS_RATIONAL (s->active_poly->structure) ||
-	      MPS_STRUCTURE_IS_INTEGER (s->active_poly->structure))
-	    {
-	      mpc_set_q (mptempc, p->initial_mqp_r[i], p->initial_mqp_i[i]);
-=======
         }
       else if (MPS_STRUCTURE_IS_COMPLEX (s->active_poly->structure))
         {
@@ -389,7 +363,6 @@
               MPS_STRUCTURE_IS_INTEGER (s->active_poly->structure))
             {
               mpc_set_q (mptempc, p->initial_mqp_r[i], p->initial_mqp_i[i]);
->>>>>>> b2b8033d
               mpc_get_cdpe (p->dpc[i], mptempc);
               /*#G GMP 2.0.2 bug begin */
               if (rdpe_sgn (cdpe_Re (p->dpc[i])) != mpq_sgn (p->initial_mqp_r[i]))
@@ -397,13 +370,8 @@
               if (rdpe_sgn (cdpe_Im (p->dpc[i])) != mpq_sgn (p->initial_mqp_i[i]))
                 rdpe_neg_eq (cdpe_Im (p->dpc[i]));
               /*#G GMP bug end */
-<<<<<<< HEAD
-	    }
-	  else if (MPS_STRUCTURE_IS_FP (s->active_poly->structure))
-=======
             }
           else if (MPS_STRUCTURE_IS_FP (s->active_poly->structure))
->>>>>>> b2b8033d
               mpc_get_cdpe (p->dpc[i], p->mfpc[i]);
           
           /* compute dap[i] */
@@ -553,17 +521,6 @@
       s->output_config->search_set == MPS_SEARCH_SET_IMAG)
     {
       if (MPS_STRUCTURE_IS_INTEGER (s->active_poly->structure))
-<<<<<<< HEAD
-	{
-	  mps_compute_sep (s);
-	}
-      else if (MPS_STRUCTURE_IS_RATIONAL (s->active_poly->structure))
-	{
-	  mps_warn (s,
-		    "The  real/imaginary option has not been yet implemented");
-	  s->sep = 0.0;
-	}
-=======
         {
           mps_compute_sep (s);
         }
@@ -573,7 +530,6 @@
                     "The  real/imaginary option has not been yet implemented");
           s->sep = 0.0;
         }
->>>>>>> b2b8033d
       else
         {
           mps_warn (s, "The input polynomial has neither integer nor rational");
@@ -627,9 +583,6 @@
               cdpe_mul_e (ctmp, p->dpc[i], min_coeff);
               cdpe_get_x (p->fpc[i], ctmp);
             }
-
-	  /* Update the floating point modules of the coefficients */
-	  /* p->fap[i] = rdpe_get_d (p->dap[i]); */
         }
 
         mpc_clear (m_min_coeff);
