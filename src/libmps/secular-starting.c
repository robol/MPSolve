--- conflicted
+++ resolved
@@ -27,19 +27,11 @@
   for (i = 0; i < n; i++)
     {
       if (!MPS_ROOT_STATUS_IS_COMPUTED (s, i))
-<<<<<<< HEAD
-	{
-	  cplx_set (s->root[i]->fvalue, sec->bfpc[i]);
-	  if (s->debug_level & MPS_DEBUG_APPROXIMATIONS)
-	    MPS_DEBUG_CPLX (s, s->root[i]->fvalue, "s->froot[%d]", i);
-	}
-=======
         {
           cplx_set (s->root[i]->fvalue, sec->bfpc[i]);
           if (s->debug_level & MPS_DEBUG_APPROXIMATIONS)
             MPS_DEBUG_CPLX (s, s->root[i]->fvalue, "s->froot[%d]", i);
         }
->>>>>>> b2b8033d
     }
 }
 
@@ -52,16 +44,6 @@
   for (l = 0; l < MPS_POLYNOMIAL (sec)->degree; l++)
     {
       if (!MPS_ROOT_STATUS_IS_COMPUTED (s, l))
-<<<<<<< HEAD
-	{
-	  cdpe_set (s->root[l]->dvalue, sec->bdpc[l]);
-	  
-	  if (s->debug_level & MPS_DEBUG_APPROXIMATIONS)
-	    {
-	      MPS_DEBUG_CDPE (s, s->root[l]->dvalue, "s->droot[%d]", l);
-	    }
-	}
-=======
         {
           cdpe_set (s->root[l]->dvalue, sec->bdpc[l]);
           
@@ -70,7 +52,6 @@
               MPS_DEBUG_CDPE (s, s->root[l]->dvalue, "s->droot[%d]", l);
             }
         }
->>>>>>> b2b8033d
     }
 }
 
@@ -83,14 +64,8 @@
   for (l = 0; l < MPS_POLYNOMIAL (sec)->degree; l++)
     {
       if (!MPS_ROOT_STATUS_IS_COMPUTED (s, l))
-<<<<<<< HEAD
-	{
-	  mpc_set (s->root[l]->mvalue, sec->bmpc[l]);
-	}	  
-=======
         {
           mpc_set (s->root[l]->mvalue, sec->bmpc[l]);
         }         
->>>>>>> b2b8033d
     }
 }