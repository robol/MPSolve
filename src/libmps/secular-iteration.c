/*
 * This file is part of MPSolve 3.0
 *
 * Copyright (C) 2001-2012, Dipartimento di Matematica "L. Tonelli", Pisa.
 * License: http://www.gnu.org/licenses/gpl.html GPL version 3 or higher
 *
 * Authors: 
 *   Dario Andrea Bini <bini@dm.unipi.it>
 *   Giuseppe Fiorentino <fiorent@dm.unipi.it>
 *   Leonardo Robol <robol@mail.dm.unipi.it>
 */


#include <mps/mps.h>
#include <math.h>
#include <string.h>

/* Routine called to perform the floating point newton iterations. */
void *
__mps_secular_ga_fiterate_worker (void* data_ptr)
{
  mps_thread_worker_data *data = (mps_thread_worker_data *) data_ptr;
  mps_context *s = data->s;
  int i;
  cplx_t corr, abcorr;
  double modcorr;
  mps_thread_job job;

  while ((*data->nzeros < s->n) && !*data->excep)
    {
      job = mps_thread_job_queue_next (s, data->queue);
      i = job.i;

      if (job.iter == MPS_THREAD_JOB_EXCEP || *data->nzeros >= s->n)
        goto cleanup;

      pthread_mutex_lock (&data->roots_mutex[i]);

      if (job.iter == MPS_THREAD_JOB_EXCEP || *data->nzeros >= s->n)
        {
          pthread_mutex_unlock (&data->roots_mutex[i]);
          goto cleanup;
        }

      if (s->root[i]->again && !s->root[i]->approximated)
        {
          /* Increment the number of performed iterations */
#if defined(__GCC__)
          __sync_add_and_fetch (data->it, 1);
#else
          pthread_mutex_lock (data->gs_mutex);
          (*data->it)++;
          pthread_mutex_unlock (data->gs_mutex);
#endif
<<<<<<< HEAD
	  cdpe_set_x (s->root[i]->dvalue, s->root[i]->fvalue);

	  mps_secular_fnewton (s, MPS_POLYNOMIAL (s->secular_equation), s->root[i], corr);

	  if (s->root[i]->status == MPS_ROOT_STATUS_NOT_FLOAT)
	    {
	      *data->excep = true;
	      break;
	    }

	  /* Apply Aberth correction */
	  mps_faberth_wl (s, i, abcorr, data->aberth_mutex);

	  if (isnan (cplx_Re (abcorr)) || isnan (cplx_Im (abcorr))) 
	    {
	      s->root[i]->again = false;
	      pthread_mutex_unlock (&data->roots_mutex[i]);
	      continue;
	    }

	  cplx_mul_eq (abcorr, corr);
	  cplx_sub (abcorr, cplx_one, abcorr);
	  cplx_div (abcorr, corr, abcorr);

	  if (cplx_check_fpe (abcorr))
	    {
	      s->root[i]->again = false;
	      pthread_mutex_unlock (&data->roots_mutex[i]);
	      continue;
	    }

	  if (!s->root[i]->again || s->root[i]->approximated)
	    {
	      if (s->debug_level & MPS_DEBUG_APPROXIMATIONS)
		MPS_DEBUG (s, "Root %d again was set to false on iteration %d by thread %d", i, *data->it, data->thread);
=======
          cdpe_set_x (s->root[i]->dvalue, s->root[i]->fvalue);

          mps_secular_fnewton (s, MPS_POLYNOMIAL (s->secular_equation), s->root[i], corr);

          if (s->root[i]->status == MPS_ROOT_STATUS_NOT_FLOAT)
            {
              *data->excep = true;
              break;
            }

          /* Apply Aberth correction */
          mps_faberth_wl (s, i, abcorr, data->aberth_mutex);

          if (isnan (cplx_Re (abcorr)) || isnan (cplx_Im (abcorr))) 
            {
              s->root[i]->again = false;
              pthread_mutex_unlock (&data->roots_mutex[i]);
              continue;
            }

          cplx_mul_eq (abcorr, corr);
          cplx_sub (abcorr, cplx_one, abcorr);
          cplx_div (abcorr, corr, abcorr);

          if (cplx_check_fpe (abcorr))
            {
              s->root[i]->again = false;
              pthread_mutex_unlock (&data->roots_mutex[i]);
              continue;
            }

          if (!s->root[i]->again || s->root[i]->approximated)
            {
              if (s->debug_level & MPS_DEBUG_APPROXIMATIONS)
                MPS_DEBUG (s, "Root %d again was set to false on iteration %d by thread %d", i, *data->it, data->thread);
>>>>>>> b2b8033d

#if defined( __GCC__)
              __sync_add_and_fetch (data->nzeros, 1);
#else
              pthread_mutex_lock (data->gs_mutex);
              (*data->nzeros)++;
              pthread_mutex_unlock (data->gs_mutex);
#endif
            }
          else 
            {
              pthread_mutex_lock (&data->aberth_mutex[i]);
              cplx_sub_eq (s->root[i]->fvalue, abcorr);
              pthread_mutex_unlock (&data->aberth_mutex[i]);

              /* Correct the radius */
              modcorr = cplx_mod (abcorr);
              s->root[i]->frad += modcorr;
            }

        }

      pthread_mutex_unlock (&data->roots_mutex[i]);
    }

 cleanup:

  return NULL;
}

/**
 * @brief Routine that performs a block of iteration
 * in floating point on the secular equation.
 *
 * @param s the pointer to the mps_context struct.
 * @param maxit Maximum number of iteration to perform.
 * @param just_regenerated true if this is the first iteration after a coefficient
 * regeneration. If just_regenerated is true and the iteration packet is completed
 * in less than 2 * (n - computed_roots) iterations that best_approx is set to true
 * in s->secular_equation so a raise in the precision will be triggered.
 * @return The number of approximated roots after the iteration.
 */
int
mps_secular_ga_fiterate (mps_context * s, int maxit, mps_boolean just_regenerated)
{
  int computed_roots = 0;
  int approximated_roots = 0;
  int root_neighborhood_roots = 0;
  int i;
  int nit = 0;
  int it_threshold = 0;
  mps_boolean excep = false;

#ifndef DISABLE_DEBUG
  clock_t *my_clock = mps_start_timer ();
#endif

  s->operation = MPS_OPERATION_ABERTH_FP_ITERATIONS;

  mps_thread_worker_data *data;
  pthread_mutex_t *aberth_mutex =
    (pthread_mutex_t *) mps_malloc (sizeof (pthread_mutex_t) * s->n);
  pthread_mutex_t *roots_mutex =
    (pthread_mutex_t *) mps_malloc (sizeof (pthread_mutex_t) * s->n);

  pthread_mutex_t gs_mutex = PTHREAD_MUTEX_INITIALIZER;

  for (i = 0; i < s->n; i++)
    {
      pthread_mutex_init (roots_mutex + i, NULL);
      pthread_mutex_init (aberth_mutex + i, NULL);
    }

  data = mps_newv (mps_thread_worker_data, s->n_threads);

  MPS_DEBUG_THIS_CALL;

  /* Mark the approximated roots as ready for output */
  for (i = 0; i < s->n; i++)
    {
      /* Set again to false if the root is already approximated. If a root is approximated but
       * it has less digits than the current precision don't stop the iterations on that component. */
      if (s->root[i]->status == MPS_ROOT_STATUS_ISOLATED ||
<<<<<<< HEAD
	  (s->root[i]->status == MPS_ROOT_STATUS_APPROXIMATED && (s->mpwp < s->output_config->prec)))
	{
	  if (s->debug_level & MPS_DEBUG_APPROXIMATIONS)
	    {
	      MPS_DEBUG_WITH_INFO (s, "Setting again[%d] to false since the root is ready for output (or isolated)", i);
	    }
	  s->root[i]->again = false;
	  s->root[i]->approximated = true;
	}
=======
          (s->root[i]->status == MPS_ROOT_STATUS_APPROXIMATED && (s->mpwp < s->output_config->prec)))
        {
          if (s->debug_level & MPS_DEBUG_APPROXIMATIONS)
            {
              MPS_DEBUG_WITH_INFO (s, "Setting again[%d] to false since the root is ready for output (or isolated)", i);
            }
          s->root[i]->again = false;
          s->root[i]->approximated = true;
        }
>>>>>>> b2b8033d

      if (!s->root[i]->again || s->root[i]->approximated)
        computed_roots++;
    }

  MPS_DEBUG_WITH_INFO (s, "%d roots are already approximated at the start of the packet", computed_roots);

  it_threshold = s->n - computed_roots;

  mps_thread_job_queue *queue = mps_thread_job_queue_new (s);

  for (i = 0; i < s->n_threads; i++)
    {
      data[i].it = &nit;
      data[i].nzeros = &computed_roots;
      data[i].s = s;
      data[i].thread = i;
      data[i].n_threads = s->n_threads;
      data[i].aberth_mutex = aberth_mutex;
      data[i].roots_mutex = roots_mutex;
      data[i].queue = queue;
      data[i].gs_mutex = &gs_mutex;
      data[i].excep = &excep;

      mps_thread_pool_assign (s, s->pool,  
<<<<<<< HEAD
       			      __mps_secular_ga_fiterate_worker, data + i);
=======
                              __mps_secular_ga_fiterate_worker, data + i);
>>>>>>> b2b8033d
    }

  mps_thread_pool_wait (s, s->pool);

  /* Check if the roots are improvable in floating point */
  MPS_DEBUG_WITH_INFO (s, "Performed %d iterations with floating point arithmetic",
                       nit);

  if (s->debug_level & MPS_DEBUG_APPROXIMATIONS)
      mps_dump (s);

  /* Check if we need to get higher precision for the roots */
   s->best_approx = true; 
   for (i = 0; i < s->n; i++) 
     { 
       if (!s->root[i]->approximated) 
<<<<<<< HEAD
   	s->best_approx = false; 
=======
        s->best_approx = false; 
>>>>>>> b2b8033d
       if (s->root[i]->approximated) 
        approximated_roots++; 
       if (!s->root[i]->again) 
        root_neighborhood_roots++; 
     } 

  if (just_regenerated && (nit <= it_threshold))
    s->best_approx = true;

  MPS_DEBUG_WITH_INFO(s, "%d roots are approximated with the current precision", approximated_roots);
  MPS_DEBUG_WITH_INFO (s,"%d roots are in the root neighborhood", root_neighborhood_roots);
  MPS_DEBUG_WITH_INFO (s, "%d roots have reached a stop condition", computed_roots);

  if (excep)
    {
      MPS_DEBUG_WITH_INFO (s, "Switching to DPE arithmetic since there are roots not representable in standard floating point");
      for (i = 0; i < s->n; i++)
<<<<<<< HEAD
	{
	  cdpe_set_x (s->root[i]->dvalue, s->root[i]->fvalue);
	  rdpe_set_d (s->root[i]->drad, s->root[i]->frad);
	  s->root[i]->status = MPS_ROOT_STATUS_CLUSTERED;
	}
=======
        {
          cdpe_set_x (s->root[i]->dvalue, s->root[i]->fvalue);
          rdpe_set_d (s->root[i]->drad, s->root[i]->frad);
          s->root[i]->status = MPS_ROOT_STATUS_CLUSTERED;
        }
>>>>>>> b2b8033d
      s->lastphase = dpe_phase;
    }

  /* Compute the inclusion radii with Gerschgorin so we can compute
   * clusterizations for the roots. */
  /* mps_fradii (s, fradii); */
  /* mps_fcluster (s, fradii, 2.0 * s->n);  */
  /* mps_fmodify (s, false);  */

  /* These lines are used to debug the again vector, but are not useful
   * at the moment being */
  if (s->debug_level & MPS_DEBUG_APPROXIMATIONS)
    {
      __MPS_DEBUG (s, "Again vector = ");
      for(i = 0; i < s->n; i++)
        {
          fprintf (s->logstr, "%d ", s->root[i]->again);
        }
      fprintf (s->logstr, "\n");
    }

  if (s->debug_level & MPS_DEBUG_APPROXIMATIONS)
    mps_dump (s);

  /* Count time taken  */
#ifndef DISABLE_DEBUG
  s->fp_iteration_time += mps_stop_timer (my_clock);
#endif

  mps_thread_job_queue_free (queue);
  free (data);
  free (roots_mutex);
  free (aberth_mutex);

  /* Return the number of approximated roots */
  return computed_roots;
}

/* Routine called to perform the floating point newton iterations with DPE */
void *
__mps_secular_ga_diterate_worker (void* data_ptr)
{
  mps_thread_worker_data *data = (mps_thread_worker_data *) data_ptr;
  mps_context *s = data->s;
  int i;
  cdpe_t corr, abcorr, droot;
  rdpe_t modcorr;
  mps_thread_job job;

  while ((*data->nzeros < s->n))
    {
      job = mps_thread_job_queue_next (s, data->queue);
      i = job.i;

      if (job.iter == MPS_THREAD_JOB_EXCEP)
        {
          return NULL;
        }

      pthread_mutex_lock (&data->roots_mutex[i]);

      if (s->root[i]->again && !s->root[i]->approximated)
        {
          /* Lock this roots to make sure that we are the only one working on it */
          cdpe_set (droot, s->root[i]->dvalue);

          (*data->it)++;

<<<<<<< HEAD
	  mps_secular_dnewton (s, MPS_POLYNOMIAL (s->secular_equation), s->root[i], corr);
=======
          mps_secular_dnewton (s, MPS_POLYNOMIAL (s->secular_equation), s->root[i], corr);
>>>>>>> b2b8033d

          /* Apply Aberth correction */
          mps_daberth_wl (s, i, abcorr, data->aberth_mutex);
          cdpe_mul_eq (abcorr, corr);
          cdpe_sub (abcorr, cdpe_one, abcorr);
          cdpe_div (abcorr, corr, abcorr);

          cdpe_sub_eq (droot, abcorr);

          /* Correct the radius */
          cdpe_mod (modcorr, abcorr);
          rdpe_add_eq (s->root[i]->drad, modcorr);

          if (!s->root[i]->again || s->root[i]->approximated)
            {
              if (s->debug_level & MPS_DEBUG_APPROXIMATIONS)
                MPS_DEBUG (s, "Root %d again was set to false on iteration %d by thread %d", i, *data->it, data->thread);
              (*data->nzeros)++;
            }
          else
            cdpe_set (s->root[i]->dvalue, droot);
        }

      pthread_mutex_unlock (&data->roots_mutex[i]);
    }

  return NULL;
}

/**
 * @brief Routine that performs a block of iteration
 * in floating point on the secular equation using
 * CDPE
 *
 * @param s the pointer to the mps_context struct.
 * @param maxit Maximum number of iteration to perform.
 * @return The number of approximated roots after the iteration.
 * @param just_regenerated true if this is the first iteration after a coefficient
 * regeneration. If just_regenerated is true and the iteration packet is completed
 * in less than 2 * (n - computed_roots) iterations that best_approx is set to true
 * in s->secular_equation so a raise in the precision will be triggered.
 */
int
mps_secular_ga_diterate (mps_context * s, int maxit, mps_boolean just_regenerated)
{
  int computed_roots = 0;
  int root_neighborhood_roots = 0;
  int approximated_roots = 0;
  int i;
  int nit = 0;
  int it_threshold = 0;

  s->operation = MPS_OPERATION_ABERTH_DPE_ITERATIONS;

#ifndef DISABLE_DEBUG
  clock_t *my_clock = mps_start_timer ();
#endif

  mps_thread_worker_data *data;
  pthread_mutex_t *aberth_mutex =
    (pthread_mutex_t *) mps_malloc (sizeof (pthread_mutex_t) * s->n);
  pthread_mutex_t *roots_mutex =
    (pthread_mutex_t *) mps_malloc (sizeof (pthread_mutex_t) * s->n);

  for (i = 0; i < s->n; i++)
    {
      pthread_mutex_init (roots_mutex + i, NULL);
      pthread_mutex_init (aberth_mutex + i, NULL);
    }

  data = mps_newv (mps_thread_worker_data, s->n_threads);

  MPS_DEBUG_THIS_CALL;

  s->best_approx = false;

  /* Mark the approximated roots as ready for output */
  for (i = 0; i < s->n; i++)
    {
      /* Set again to false if the root is already approximated. If a root is approximated but
       * it has less digits than the current precision don't stop the iterations on that component. */
      if (s->root[i]->status == MPS_ROOT_STATUS_ISOLATED ||
<<<<<<< HEAD
	  (s->root[i]->status == MPS_ROOT_STATUS_APPROXIMATED && (s->mpwp < s->output_config->prec)))
	{
	  if (s->debug_level & MPS_DEBUG_APPROXIMATIONS)
	    {
	      MPS_DEBUG_WITH_INFO (s, "Setting again[%d] to false since the root is ready for output (or isolated)", i);
	    }
	  s->root[i]->again = false;
	  s->root[i]->approximated = true;
	}
=======
          (s->root[i]->status == MPS_ROOT_STATUS_APPROXIMATED && (s->mpwp < s->output_config->prec)))
        {
          if (s->debug_level & MPS_DEBUG_APPROXIMATIONS)
            {
              MPS_DEBUG_WITH_INFO (s, "Setting again[%d] to false since the root is ready for output (or isolated)", i);
            }
          s->root[i]->again = false;
          s->root[i]->approximated = true;
        }
>>>>>>> b2b8033d

      if (!s->root[i]->again || s->root[i]->approximated)
        computed_roots++;
    }

  it_threshold = (s->n - computed_roots);

  MPS_DEBUG_WITH_INFO (s, "%d roots are already approximated at the start of the packet", computed_roots);

  mps_thread_job_queue *queue = mps_thread_job_queue_new (s);

  for (i = 0; i < s->n_threads; i++)
    {
      data[i].it = &nit;
      data[i].nzeros = &computed_roots;
      data[i].s = s;
      data[i].thread = i;
      data[i].n_threads = s->n_threads;
      data[i].aberth_mutex = aberth_mutex;
      data[i].roots_mutex = roots_mutex;
      data[i].queue = queue;

      mps_thread_pool_assign (s, s->pool, __mps_secular_ga_diterate_worker, data + i); 
    }

  mps_thread_pool_wait (s, s->pool);

  /* Check if the roots are improvable in floating point */
  MPS_DEBUG_WITH_INFO (s, "Performed %d iterations with CDPE arithmetic",
                       nit);

  if (s->debug_level & MPS_DEBUG_APPROXIMATIONS)
      mps_dump (s);

  /* Check if we need to get higher precision for the roots */
  s->best_approx = true;
  for (i = 0; i < s->n; i++)
    {
      if (!s->root[i]->approximated)
<<<<<<< HEAD
	s->best_approx = false;
=======
        s->best_approx = false;
>>>>>>> b2b8033d
      if (s->root[i]->approximated)
        approximated_roots++;
      if (!s->root[i]->again)
        root_neighborhood_roots++;
    }

  if (just_regenerated && (nit <= it_threshold))
    s->best_approx = true;

  MPS_DEBUG_WITH_INFO(s, "%d roots are approximated with the current precision", approximated_roots);
  MPS_DEBUG_WITH_INFO (s,"%d roots are in the root neighborhood", root_neighborhood_roots);
  MPS_DEBUG_WITH_INFO (s, "%d roots have reached a stop condition", computed_roots);

  /* These lines are used to debug the again vector, but are not useful
   * at the moment being */
  if (s->debug_level & MPS_DEBUG_APPROXIMATIONS)
    {
      __MPS_DEBUG (s, "Again vector = ");
      for(i = 0; i < s->n; i++)
        {
          fprintf (s->logstr, "%d ", s->root[i]->again);
        }
      fprintf (s->logstr, "\n");
    }

  /* Clock the routine */
#ifndef DISABLE_DEBUG
  s->dpe_iteration_time += mps_stop_timer (my_clock);
#endif

  mps_thread_job_queue_free (queue);
  free (aberth_mutex);
  free (roots_mutex);

  free (data);

  /* Return the number of approximated roots */
  return computed_roots;
}

/* Routine called to perform the floating point newton iterations with MP */
void *
__mps_secular_ga_miterate_worker (void* data_ptr)
{
  mps_thread_worker_data *data = (mps_thread_worker_data *) data_ptr;
  mps_context *s = data->s;
  /* mps_secular_equation *sec = s->secular_equation; */
  int i;
  mpc_t corr, abcorr;
  mpc_t mroot; 
  rdpe_t modcorr;
  mps_thread_job job;

  mps_cluster * cluster = NULL;

  mpc_init2 (corr, s->mpwp);
  mpc_init2 (abcorr, s->mpwp);
  mpc_init2 (mroot, s->mpwp); 

  /* Get a copy of the MP coefficients that is local to this thread */
  while ((*data->nzeros < s->n))
    {
      job = mps_thread_job_queue_next (s, data->queue);
      i = job.i;

      if (job.iter == MPS_THREAD_JOB_EXCEP || *data->nzeros >= s->n)
        goto cleanup;

      pthread_mutex_lock (&data->roots_mutex[i]);

      if (job.iter == MPS_THREAD_JOB_EXCEP || *data->nzeros >= s->n)
        {
          pthread_mutex_unlock (&data->roots_mutex[i]);
          goto cleanup;
        }

      /* printf ("Thread %d iterating on root %d\n", data->thread, i); */

      cluster = job.cluster_item->cluster;

      if (s->root[i]->again && !s->root[i]->approximated)
        {
          /* Lock this roots to make sure that we are the only one working on it */
          pthread_mutex_lock (&data->aberth_mutex[i]); 
          mpc_set (mroot, s->root[i]->mvalue); 
          pthread_mutex_unlock (&data->aberth_mutex[i]); 

          /* Check if, while we were waiting, excep condition has been reached,
           * or all the zeros has been approximated.                         */
          if ((*data->nzeros) >= s->n)
            {
              pthread_mutex_unlock (&data->roots_mutex[i]);
              goto cleanup;
            }

<<<<<<< HEAD
	  /* pthread_mutex_lock (data->gs_mutex); */
	  (*data->it)++;
	  /* pthread_mutex_unlock (data->gs_mutex); */

	  mps_secular_mnewton (s, MPS_POLYNOMIAL (s->secular_equation), s->root[i], corr);

	  /* Apply Aberth correction */
	  mps_maberth_s_wl (s, i, cluster, abcorr, data->aberth_mutex);
	  mpc_mul_eq (abcorr, corr);
	  mpc_ui_sub (abcorr, 1U, 0U, abcorr); 
	  
	  if (!mpc_eq_zero (abcorr)) 
	    {
	      mpc_div (abcorr, corr, abcorr); 

	      pthread_mutex_lock (&data->aberth_mutex[i]);
	      mpc_sub_eq (mroot, abcorr); 
	      pthread_mutex_unlock (&data->aberth_mutex[i]);
	    } 
	  else
	    s->root[i]->again = true;


	  if (!s->root[i]->again || s->root[i]->approximated)
	    {
	      if (s->debug_level & MPS_DEBUG_APPROXIMATIONS)
		MPS_DEBUG (s, "Root %d again was set to false on iteration %d by thread %d", i, *data->it, data->thread);

	      (*data->nzeros)++;
	    }
	  else 
	    {
	      pthread_mutex_lock (&data->aberth_mutex[i]); 
	      mpc_set (s->root[i]->mvalue, mroot); 
	      pthread_mutex_unlock (&data->aberth_mutex[i]); 
	   
	      /* Correct the radius */
	      mpc_rmod (modcorr, abcorr);
	      rdpe_add_eq (s->root[i]->drad, modcorr);
	    }
	}
=======
          /* pthread_mutex_lock (data->gs_mutex); */
          (*data->it)++;
          /* pthread_mutex_unlock (data->gs_mutex); */

          mps_secular_mnewton (s, MPS_POLYNOMIAL (s->secular_equation), s->root[i], corr);

          /* Apply Aberth correction */
          mps_maberth_s_wl (s, i, cluster, abcorr, data->aberth_mutex);
          mpc_mul_eq (abcorr, corr);
          mpc_ui_sub (abcorr, 1U, 0U, abcorr); 
          
          if (!mpc_eq_zero (abcorr)) 
            {
              mpc_div (abcorr, corr, abcorr); 

              pthread_mutex_lock (&data->aberth_mutex[i]);
              mpc_sub_eq (mroot, abcorr); 
              pthread_mutex_unlock (&data->aberth_mutex[i]);
            } 
          else
            s->root[i]->again = true;


          if (!s->root[i]->again || s->root[i]->approximated)
            {
              if (s->debug_level & MPS_DEBUG_APPROXIMATIONS)
                MPS_DEBUG (s, "Root %d again was set to false on iteration %d by thread %d", i, *data->it, data->thread);

              (*data->nzeros)++;
            }
          else 
            {
              pthread_mutex_lock (&data->aberth_mutex[i]); 
              mpc_set (s->root[i]->mvalue, mroot); 
              pthread_mutex_unlock (&data->aberth_mutex[i]); 
           
              /* Correct the radius */
              mpc_rmod (modcorr, abcorr);
              rdpe_add_eq (s->root[i]->drad, modcorr);
            }
        }
>>>>>>> b2b8033d

      pthread_mutex_unlock (&data->roots_mutex[i]);
    }

 cleanup:
  mpc_clear (mroot);
  mpc_clear (abcorr);
  mpc_clear (corr);

  return NULL;
}

/**
 * @brief Routine that performs a block of iteration
 * in floating point on the secular equation using
 * CDPE
 *
 * @param s the pointer to the mps_context struct.
 * @param maxit Maximum number of iteration to perform. 
 * @param just_regenerated true if this is the first iteration after a coefficient
 * regeneration. If just_regenerated is true and the iteration packet is completed
 * in less than 2 * (n - computed_roots) iterations that best_approx is set to true
 * in s->secular_equation so a raise in the precision will be triggered.
 * @return The number of approximated roots after the iteration.
 */
int
mps_secular_ga_miterate (mps_context * s, int maxit, mps_boolean just_regenerated)
{
  int computed_roots = 0;
  int approximated_roots = 0;
  int root_neighborhood_roots = 0;
  int i;
  int nit = 0;
  int it_threshold = 0;

  s->operation = MPS_OPERATION_ABERTH_MP_ITERATIONS;

#ifndef DISABLE_DEBUG
  clock_t *my_clock = mps_start_timer ();
#endif

  mps_thread_worker_data *data;
  pthread_mutex_t *aberth_mutex =
    (pthread_mutex_t *) mps_malloc (sizeof (pthread_mutex_t) * s->n);
  pthread_mutex_t *roots_mutex =
    (pthread_mutex_t *) mps_malloc (sizeof (pthread_mutex_t) * s->n);

  pthread_mutex_t gs_mutex=PTHREAD_MUTEX_INITIALIZER;

  for (i = 0; i < s->n; i++)
    {
      pthread_mutex_init (roots_mutex + i, NULL);
      pthread_mutex_init (aberth_mutex + i, NULL);
    }

  data = mps_newv (mps_thread_worker_data, s->n_threads);

  MPS_DEBUG_THIS_CALL;

  s->best_approx = false;

  it_threshold = s->n - computed_roots;

  /* Mark the approximated roots as ready for output */
  for (i = 0; i < s->n; i++)
    {
      /* Set again to false if the root is already approximated. If a root is approximated but
       * it has less digits than the current precision don't stop the iterations on that component. */
      if (s->root[i]->status == MPS_ROOT_STATUS_ISOLATED ||
<<<<<<< HEAD
	  (s->root[i]->status == MPS_ROOT_STATUS_APPROXIMATED && (s->mpwp < s->output_config->prec)))
	{
	  if (s->debug_level & MPS_DEBUG_APPROXIMATIONS)
	    {
	      MPS_DEBUG_WITH_INFO (s, "Setting again[%d] to false since the root is ready for output (or isolated)", i);
	    }
	  s->root[i]->again = false;
	  s->root[i]->approximated = true;
	}
=======
          (s->root[i]->status == MPS_ROOT_STATUS_APPROXIMATED && (s->mpwp < s->output_config->prec)))
        {
          if (s->debug_level & MPS_DEBUG_APPROXIMATIONS)
            {
              MPS_DEBUG_WITH_INFO (s, "Setting again[%d] to false since the root is ready for output (or isolated)", i);
            }
          s->root[i]->again = false;
          s->root[i]->approximated = true;
        }
>>>>>>> b2b8033d

      if (!s->root[i]->again || s->root[i]->approximated)
        computed_roots++;
    }

  mps_thread_job_queue *queue = mps_thread_job_queue_new (s);

  for (i = 0; i < s->n_threads; i++)
    {
      data[i].it = &nit;
      data[i].nzeros = &computed_roots;
      data[i].s = s;
      data[i].thread = i;
      data[i].n_threads = s->n_threads;
      data[i].aberth_mutex = aberth_mutex;
      data[i].roots_mutex = roots_mutex;
      data[i].queue = queue;
      data[i].gs_mutex = &gs_mutex;

      mps_thread_pool_assign (s, s->pool, __mps_secular_ga_miterate_worker, data + i); 
    }

  mps_thread_pool_wait (s, s->pool);

  /* Check if the roots are improvable in floating point */
  MPS_DEBUG_WITH_INFO (s, "Performed %d iterations with MP arithmetic",
                       nit);

  if (s->debug_level & MPS_DEBUG_APPROXIMATIONS)
      mps_dump (s);

  /* Check if we need to get higher precision for the roots */
  s->best_approx = true;
  for (i = 0; i < s->n; i++)
    {
      if (!s->root[i]->approximated)
<<<<<<< HEAD
	s->best_approx = false;
=======
        s->best_approx = false;
>>>>>>> b2b8033d
      if (s->root[i]->approximated)
        approximated_roots++;
      if (!s->root[i]->again)
        root_neighborhood_roots++;
    }

  if (just_regenerated && (nit <= it_threshold))
    s->best_approx = true;

  MPS_DEBUG_WITH_INFO(s, "%d roots are approximated with the current precision", approximated_roots);
  MPS_DEBUG_WITH_INFO (s,"%d roots are in the root neighborhood", root_neighborhood_roots);
  MPS_DEBUG_WITH_INFO (s, "%d roots have reached a stop condition", computed_roots);

  /* These lines are used to debug the again vector, but are not useful
   * at the moment being */
  if (s->debug_level & MPS_DEBUG_APPROXIMATIONS)
    {
      __MPS_DEBUG (s, "Again vector = ");
      for(i = 0; i < s->n; i++)
        {
          fprintf (s->logstr, "%d ", s->root[i]->again);
        }
      fprintf (s->logstr, "\n");
    }

  /* Clock the routine */
#ifndef DISABLE_DEBUG
  s->mp_iteration_time += mps_stop_timer (my_clock);
#endif

  mps_thread_job_queue_free (queue);
  free (aberth_mutex);
  free (roots_mutex);

  free (data);

  /* Return the number of approximated roots */
  return computed_roots;
}
<|MERGE_RESOLUTION|>--- conflicted
+++ resolved
@@ -52,43 +52,6 @@
           (*data->it)++;
           pthread_mutex_unlock (data->gs_mutex);
 #endif
-<<<<<<< HEAD
-	  cdpe_set_x (s->root[i]->dvalue, s->root[i]->fvalue);
-
-	  mps_secular_fnewton (s, MPS_POLYNOMIAL (s->secular_equation), s->root[i], corr);
-
-	  if (s->root[i]->status == MPS_ROOT_STATUS_NOT_FLOAT)
-	    {
-	      *data->excep = true;
-	      break;
-	    }
-
-	  /* Apply Aberth correction */
-	  mps_faberth_wl (s, i, abcorr, data->aberth_mutex);
-
-	  if (isnan (cplx_Re (abcorr)) || isnan (cplx_Im (abcorr))) 
-	    {
-	      s->root[i]->again = false;
-	      pthread_mutex_unlock (&data->roots_mutex[i]);
-	      continue;
-	    }
-
-	  cplx_mul_eq (abcorr, corr);
-	  cplx_sub (abcorr, cplx_one, abcorr);
-	  cplx_div (abcorr, corr, abcorr);
-
-	  if (cplx_check_fpe (abcorr))
-	    {
-	      s->root[i]->again = false;
-	      pthread_mutex_unlock (&data->roots_mutex[i]);
-	      continue;
-	    }
-
-	  if (!s->root[i]->again || s->root[i]->approximated)
-	    {
-	      if (s->debug_level & MPS_DEBUG_APPROXIMATIONS)
-		MPS_DEBUG (s, "Root %d again was set to false on iteration %d by thread %d", i, *data->it, data->thread);
-=======
           cdpe_set_x (s->root[i]->dvalue, s->root[i]->fvalue);
 
           mps_secular_fnewton (s, MPS_POLYNOMIAL (s->secular_equation), s->root[i], corr);
@@ -124,7 +87,6 @@
             {
               if (s->debug_level & MPS_DEBUG_APPROXIMATIONS)
                 MPS_DEBUG (s, "Root %d again was set to false on iteration %d by thread %d", i, *data->it, data->thread);
->>>>>>> b2b8033d
 
 #if defined( __GCC__)
               __sync_add_and_fetch (data->nzeros, 1);
@@ -208,17 +170,6 @@
       /* Set again to false if the root is already approximated. If a root is approximated but
        * it has less digits than the current precision don't stop the iterations on that component. */
       if (s->root[i]->status == MPS_ROOT_STATUS_ISOLATED ||
-<<<<<<< HEAD
-	  (s->root[i]->status == MPS_ROOT_STATUS_APPROXIMATED && (s->mpwp < s->output_config->prec)))
-	{
-	  if (s->debug_level & MPS_DEBUG_APPROXIMATIONS)
-	    {
-	      MPS_DEBUG_WITH_INFO (s, "Setting again[%d] to false since the root is ready for output (or isolated)", i);
-	    }
-	  s->root[i]->again = false;
-	  s->root[i]->approximated = true;
-	}
-=======
           (s->root[i]->status == MPS_ROOT_STATUS_APPROXIMATED && (s->mpwp < s->output_config->prec)))
         {
           if (s->debug_level & MPS_DEBUG_APPROXIMATIONS)
@@ -228,7 +179,6 @@
           s->root[i]->again = false;
           s->root[i]->approximated = true;
         }
->>>>>>> b2b8033d
 
       if (!s->root[i]->again || s->root[i]->approximated)
         computed_roots++;
@@ -254,11 +204,7 @@
       data[i].excep = &excep;
 
       mps_thread_pool_assign (s, s->pool,  
-<<<<<<< HEAD
-       			      __mps_secular_ga_fiterate_worker, data + i);
-=======
                               __mps_secular_ga_fiterate_worker, data + i);
->>>>>>> b2b8033d
     }
 
   mps_thread_pool_wait (s, s->pool);
@@ -275,11 +221,7 @@
    for (i = 0; i < s->n; i++) 
      { 
        if (!s->root[i]->approximated) 
-<<<<<<< HEAD
-   	s->best_approx = false; 
-=======
         s->best_approx = false; 
->>>>>>> b2b8033d
        if (s->root[i]->approximated) 
         approximated_roots++; 
        if (!s->root[i]->again) 
@@ -297,19 +239,11 @@
     {
       MPS_DEBUG_WITH_INFO (s, "Switching to DPE arithmetic since there are roots not representable in standard floating point");
       for (i = 0; i < s->n; i++)
-<<<<<<< HEAD
-	{
-	  cdpe_set_x (s->root[i]->dvalue, s->root[i]->fvalue);
-	  rdpe_set_d (s->root[i]->drad, s->root[i]->frad);
-	  s->root[i]->status = MPS_ROOT_STATUS_CLUSTERED;
-	}
-=======
         {
           cdpe_set_x (s->root[i]->dvalue, s->root[i]->fvalue);
           rdpe_set_d (s->root[i]->drad, s->root[i]->frad);
           s->root[i]->status = MPS_ROOT_STATUS_CLUSTERED;
         }
->>>>>>> b2b8033d
       s->lastphase = dpe_phase;
     }
 
@@ -378,11 +312,7 @@
 
           (*data->it)++;
 
-<<<<<<< HEAD
-	  mps_secular_dnewton (s, MPS_POLYNOMIAL (s->secular_equation), s->root[i], corr);
-=======
           mps_secular_dnewton (s, MPS_POLYNOMIAL (s->secular_equation), s->root[i], corr);
->>>>>>> b2b8033d
 
           /* Apply Aberth correction */
           mps_daberth_wl (s, i, abcorr, data->aberth_mutex);
@@ -465,17 +395,6 @@
       /* Set again to false if the root is already approximated. If a root is approximated but
        * it has less digits than the current precision don't stop the iterations on that component. */
       if (s->root[i]->status == MPS_ROOT_STATUS_ISOLATED ||
-<<<<<<< HEAD
-	  (s->root[i]->status == MPS_ROOT_STATUS_APPROXIMATED && (s->mpwp < s->output_config->prec)))
-	{
-	  if (s->debug_level & MPS_DEBUG_APPROXIMATIONS)
-	    {
-	      MPS_DEBUG_WITH_INFO (s, "Setting again[%d] to false since the root is ready for output (or isolated)", i);
-	    }
-	  s->root[i]->again = false;
-	  s->root[i]->approximated = true;
-	}
-=======
           (s->root[i]->status == MPS_ROOT_STATUS_APPROXIMATED && (s->mpwp < s->output_config->prec)))
         {
           if (s->debug_level & MPS_DEBUG_APPROXIMATIONS)
@@ -485,7 +404,6 @@
           s->root[i]->again = false;
           s->root[i]->approximated = true;
         }
->>>>>>> b2b8033d
 
       if (!s->root[i]->again || s->root[i]->approximated)
         computed_roots++;
@@ -525,11 +443,7 @@
   for (i = 0; i < s->n; i++)
     {
       if (!s->root[i]->approximated)
-<<<<<<< HEAD
-	s->best_approx = false;
-=======
         s->best_approx = false;
->>>>>>> b2b8033d
       if (s->root[i]->approximated)
         approximated_roots++;
       if (!s->root[i]->again)
@@ -625,49 +539,6 @@
               goto cleanup;
             }
 
-<<<<<<< HEAD
-	  /* pthread_mutex_lock (data->gs_mutex); */
-	  (*data->it)++;
-	  /* pthread_mutex_unlock (data->gs_mutex); */
-
-	  mps_secular_mnewton (s, MPS_POLYNOMIAL (s->secular_equation), s->root[i], corr);
-
-	  /* Apply Aberth correction */
-	  mps_maberth_s_wl (s, i, cluster, abcorr, data->aberth_mutex);
-	  mpc_mul_eq (abcorr, corr);
-	  mpc_ui_sub (abcorr, 1U, 0U, abcorr); 
-	  
-	  if (!mpc_eq_zero (abcorr)) 
-	    {
-	      mpc_div (abcorr, corr, abcorr); 
-
-	      pthread_mutex_lock (&data->aberth_mutex[i]);
-	      mpc_sub_eq (mroot, abcorr); 
-	      pthread_mutex_unlock (&data->aberth_mutex[i]);
-	    } 
-	  else
-	    s->root[i]->again = true;
-
-
-	  if (!s->root[i]->again || s->root[i]->approximated)
-	    {
-	      if (s->debug_level & MPS_DEBUG_APPROXIMATIONS)
-		MPS_DEBUG (s, "Root %d again was set to false on iteration %d by thread %d", i, *data->it, data->thread);
-
-	      (*data->nzeros)++;
-	    }
-	  else 
-	    {
-	      pthread_mutex_lock (&data->aberth_mutex[i]); 
-	      mpc_set (s->root[i]->mvalue, mroot); 
-	      pthread_mutex_unlock (&data->aberth_mutex[i]); 
-	   
-	      /* Correct the radius */
-	      mpc_rmod (modcorr, abcorr);
-	      rdpe_add_eq (s->root[i]->drad, modcorr);
-	    }
-	}
-=======
           /* pthread_mutex_lock (data->gs_mutex); */
           (*data->it)++;
           /* pthread_mutex_unlock (data->gs_mutex); */
@@ -709,7 +580,6 @@
               rdpe_add_eq (s->root[i]->drad, modcorr);
             }
         }
->>>>>>> b2b8033d
 
       pthread_mutex_unlock (&data->roots_mutex[i]);
     }
@@ -779,17 +649,6 @@
       /* Set again to false if the root is already approximated. If a root is approximated but
        * it has less digits than the current precision don't stop the iterations on that component. */
       if (s->root[i]->status == MPS_ROOT_STATUS_ISOLATED ||
-<<<<<<< HEAD
-	  (s->root[i]->status == MPS_ROOT_STATUS_APPROXIMATED && (s->mpwp < s->output_config->prec)))
-	{
-	  if (s->debug_level & MPS_DEBUG_APPROXIMATIONS)
-	    {
-	      MPS_DEBUG_WITH_INFO (s, "Setting again[%d] to false since the root is ready for output (or isolated)", i);
-	    }
-	  s->root[i]->again = false;
-	  s->root[i]->approximated = true;
-	}
-=======
           (s->root[i]->status == MPS_ROOT_STATUS_APPROXIMATED && (s->mpwp < s->output_config->prec)))
         {
           if (s->debug_level & MPS_DEBUG_APPROXIMATIONS)
@@ -799,7 +658,6 @@
           s->root[i]->again = false;
           s->root[i]->approximated = true;
         }
->>>>>>> b2b8033d
 
       if (!s->root[i]->again || s->root[i]->approximated)
         computed_roots++;
@@ -836,11 +694,7 @@
   for (i = 0; i < s->n; i++)
     {
       if (!s->root[i]->approximated)
-<<<<<<< HEAD
-	s->best_approx = false;
-=======
         s->best_approx = false;
->>>>>>> b2b8033d
       if (s->root[i]->approximated)
         approximated_roots++;
       if (!s->root[i]->again)
