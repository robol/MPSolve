/*
 * This file is part of MPSolve 3.0
 *
 * Copyright (C) 2001-2012, Dipartimento di Matematica "L. Tonelli", Pisa.
 * License: http://www.gnu.org/licenses/gpl.html GPL version 3 or higher
 *
 * Authors: 
 *   Dario Andrea Bini <bini@dm.unipi.it>
 *   Giuseppe Fiorentino <fiorent@dm.unipi.it>
 *   Leonardo Robol <robol@mail.dm.unipi.it>
 */


#include <mps/mps.h>
#include <math.h>
#include <string.h>

/* Routine called to perform the floating point newton iterations. */
void *
__mps_secular_ga_fiterate_worker (void* data_ptr)
{
  mps_thread_worker_data *data = (mps_thread_worker_data *) data_ptr;
  mps_context *s = data->s;
  mps_secular_equation *sec = s->secular_equation;
  int i;
  cplx_t corr, abcorr;
  double modcorr;
  mps_thread_job job;

  mps_secular_iteration_data it_data;

  it_data.local_afpc = cplx_valloc (s->n);
  it_data.local_bfpc = cplx_valloc (s->n);
  for (i = 0; i < s->n; i++)
    {
      cplx_set (it_data.local_afpc[i], sec->afpc[i]);
      cplx_set (it_data.local_bfpc[i], sec->bfpc[i]);
    }

  while ((*data->nzeros < s->n) && !*data->excep)
    {
      job = mps_thread_job_queue_next (s, data->queue);
      i = job.i;

      it_data.k = i;

      if (job.iter == MPS_THREAD_JOB_EXCEP || *data->nzeros >= s->n)
	goto cleanup;

      pthread_mutex_lock (&data->roots_mutex[i]);

      if (job.iter == MPS_THREAD_JOB_EXCEP || *data->nzeros >= s->n)
	{
	  pthread_mutex_unlock (&data->roots_mutex[i]);
	  goto cleanup;
	}

      if (s->root[i]->again && !s->root[i]->approximated)
	{
	  /* Increment the number of performed iterations */
#if defined(__GCC__)
	  __sync_add_and_fetch (data->it, 1);
#else
	  pthread_mutex_lock (data->gs_mutex);
	  (*data->it)++;
	  pthread_mutex_unlock (data->gs_mutex);
#endif
	  cdpe_set_x (s->root[i]->dvalue, s->root[i]->fvalue);
	  mps_secular_fnewton (s, s->root[i], corr,
			       &it_data, false);

	  if (s->root_status[i] == MPS_ROOT_STATUS_NOT_FLOAT)
	    {
	      *data->excep = true;
	      break;
	    }

	  /* Apply Aberth correction */
	  mps_faberth_wl (s, i, abcorr, data->aberth_mutex);

	  if (isnan (cplx_Re (abcorr)) || isnan (cplx_Im (abcorr))) 
	    {
	      s->root[i]->again = false;
	      pthread_mutex_unlock (&data->roots_mutex[i]);
	      continue;
	    }

	  cplx_mul_eq (abcorr, corr);
	  cplx_sub (abcorr, cplx_one, abcorr);
	  cplx_div (abcorr, corr, abcorr);

	  if (isnan (cplx_Re (s->root[i]->fvalue)) || isnan (cplx_Im (s->root[i]->fvalue)))
	    {
	      *data->excep = true;
	      cdpe_get_x (s->root[i]->fvalue, s->root[i]->dvalue);
	      break;
	    }


	  if (!s->root[i]->again || s->root[i]->approximated)
	    {
	      if (s->debug_level & MPS_DEBUG_APPROXIMATIONS)
		MPS_DEBUG (s, "Root %d again was set to false on iteration %d by thread %d", i, *data->it, data->thread);

#if defined( __GCC__)
	      __sync_add_and_fetch (data->nzeros, 1);
#else
	      pthread_mutex_lock (data->gs_mutex);
	      (*data->nzeros)++;
	      pthread_mutex_unlock (data->gs_mutex);
#endif
	    }
	  else 
	    {
	      pthread_mutex_lock (&data->aberth_mutex[i]);
	      cplx_sub_eq (s->root[i]->fvalue, abcorr);
	      pthread_mutex_unlock (&data->aberth_mutex[i]);

	      /* Correct the radius */
	      modcorr = cplx_mod (abcorr);
	      s->root[i]->frad += modcorr;
	    }

	}

      pthread_mutex_unlock (&data->roots_mutex[i]);
    }

 cleanup:

  cplx_vfree (it_data.local_afpc);
  cplx_vfree (it_data.local_bfpc);

  return NULL;
}

/**
 * @brief Routine that performs a block of iteration
 * in floating point on the secular equation.
 *
 * @param s the pointer to the mps_context struct.
 * @param maxit Maximum number of iteration to perform.
 * @param just_regenerated true if this is the first iteration after a coefficient
 * regeneration. If just_regenerated is true and the iteration packet is completed
 * in less than 2 * (n - computed_roots) iterations that best_approx is set to true
 * in s->secular_equation so a raise in the precision will be triggered.
 * @return The number of approximated roots after the iteration.
 */
int
mps_secular_ga_fiterate (mps_context * s, int maxit, mps_boolean just_regenerated)
{
  int computed_roots = 0;
  int approximated_roots = 0;
  int root_neighborhood_roots = 0;
  int i;
  int nit = 0;
  int it_threshold = 0;

  mps_boolean excep = false;

#ifndef DISABLE_DEBUG
  clock_t *my_clock = mps_start_timer ();
#endif

  s->operation = MPS_OPERATION_ABERTH_FP_ITERATIONS;

  mps_thread_worker_data *data;
  pthread_mutex_t *aberth_mutex =
    (pthread_mutex_t *) mps_malloc (sizeof (pthread_mutex_t) * s->n);
  pthread_mutex_t *roots_mutex =
    (pthread_mutex_t *) mps_malloc (sizeof (pthread_mutex_t) * s->n);

  pthread_mutex_t gs_mutex = PTHREAD_MUTEX_INITIALIZER;

  for (i = 0; i < s->n; i++)
    {
      pthread_mutex_init (roots_mutex + i, NULL);
      pthread_mutex_init (aberth_mutex + i, NULL);
    }

  data = mps_newv (mps_thread_worker_data, s->n_threads);

  MPS_DEBUG_THIS_CALL;

  /* Mark the approximated roots as ready for output */
  for (i = 0; i < s->n; i++)
    {
      /* Set again to false if the root is already approximated. If a root is approximated but
       * it has less digits than the current precision don't stop the iterations on that component. */
      if (s->root_status[i] == MPS_ROOT_STATUS_ISOLATED ||
	  (s->root_status[i] == MPS_ROOT_STATUS_APPROXIMATED && (s->mpwp < s->output_config->prec)))
	{
	  if (s->debug_level & MPS_DEBUG_APPROXIMATIONS)
	    {
	      MPS_DEBUG_WITH_INFO (s, "Setting again[%d] to false since the root is ready for output (or isolated)", i);
	    }
	  s->root[i]->again = false;
	  s->root[i]->approximated = true;
	}

      if (!s->root[i]->again || s->root[i]->approximated)
        computed_roots++;
    }

<<<<<<< HEAD
  /* Set the iterations threshold to 2 iterations
   * for every non approximated root. */
  it_threshold = 2 * (s->n - computed_roots);
=======
  MPS_DEBUG_WITH_INFO (s, "%d roots are already approximated at the start of the packet", computed_roots);
>>>>>>> 15569fae

  it_threshold = s->n - computed_roots;

  mps_thread_job_queue *queue = mps_thread_job_queue_new (s);

  for (i = 0; i < s->n_threads; i++)
    {
      data[i].it = &nit;
      data[i].nzeros = &computed_roots;
      data[i].s = s;
      data[i].thread = i;
      data[i].n_threads = s->n_threads;
      data[i].aberth_mutex = aberth_mutex;
      data[i].roots_mutex = roots_mutex;
      data[i].queue = queue;
      data[i].gs_mutex = &gs_mutex;
      data[i].excep = &excep;

      mps_thread_pool_assign (s, s->pool, 
			      __mps_secular_ga_fiterate_worker, data + i); 
    }

  mps_thread_pool_wait (s, s->pool);

  /* Check if the roots are improvable in floating point */
  MPS_DEBUG_WITH_INFO (s, "Performed %d iterations with floating point arithmetic",
                       nit);

  if (s->debug_level & MPS_DEBUG_APPROXIMATIONS)
      mps_dump (s);

  /* Check if we need to get higher precision for the roots */
   s->secular_equation->best_approx = true; 
   for (i = 0; i < s->n; i++) 
     { 
       if (!s->root[i]->approximated) 
   	s->secular_equation->best_approx = false; 
       if (s->root[i]->approximated) 
   	approximated_roots++; 
       if (!s->root[i]->again) 
   	root_neighborhood_roots++; 
     } 

  if (just_regenerated && (nit <= it_threshold))
    s->secular_equation->best_approx = true;

  MPS_DEBUG_WITH_INFO(s, "%d roots are approximated with the current precision", approximated_roots);
  MPS_DEBUG_WITH_INFO (s,"%d roots are in the root neighborhood", root_neighborhood_roots);
  MPS_DEBUG_WITH_INFO (s, "%d roots have reached a stop condition", computed_roots);

  if (excep)
    {
      MPS_DEBUG_WITH_INFO (s, "Switching to DPE arithmetic since there are roots not representable in standard floating point");
      for (i = 0; i < s->n; i++)
	{
	  cdpe_set_x (s->root[i]->dvalue, s->root[i]->fvalue);
	  rdpe_set_d (s->root[i]->drad, s->root[i]->frad);
	  s->root_status[i] = MPS_ROOT_STATUS_CLUSTERED;
	}
      s->lastphase = dpe_phase;
    }

  /* These lines are used to debug the again vector, but are not useful
   * at the moment being */
  if (s->debug_level & MPS_DEBUG_APPROXIMATIONS)
    {
      __MPS_DEBUG (s, "Again vector = ");
      for(i = 0; i < s->n; i++)
	{
	  fprintf (s->logstr, "%d ", s->root[i]->again);
	}
      fprintf (s->logstr, "\n");
    }

  if (s->debug_level & MPS_DEBUG_APPROXIMATIONS)
    mps_dump (s);

  /* Count time taken  */
#ifndef DISABLE_DEBUG
  s->fp_iteration_time += mps_stop_timer (my_clock);
#endif

  mps_thread_job_queue_free (queue);
  free (data);
  free (roots_mutex);
  free (aberth_mutex);

  /* Return the number of approximated roots */
  return computed_roots;
}

/* Routine called to perform the floating point newton iterations with DPE */
void *
__mps_secular_ga_diterate_worker (void* data_ptr)
{
  mps_thread_worker_data *data = (mps_thread_worker_data *) data_ptr;
  mps_context *s = data->s;
  int i;
  cdpe_t corr, abcorr, droot;
  rdpe_t modcorr;
  mps_thread_job job;

  mps_secular_iteration_data it_data;

  while ((*data->nzeros < s->n))
    {
      job = mps_thread_job_queue_next (s, data->queue);
      i = job.i;

      it_data.k = i;

      if (job.iter == MPS_THREAD_JOB_EXCEP)
        {
          return NULL;
        }

      pthread_mutex_lock (&data->roots_mutex[i]);

      if (s->root[i]->again && !s->root[i]->approximated)
	{
          /* Lock this roots to make sure that we are the only one working on it */
	  cdpe_set (droot, s->root[i]->dvalue);

	  (*data->it)++;

	  it_data.k = i;
	  mps_secular_dnewton (s, s->root[i], corr,
			       &it_data, false);

	  /* Apply Aberth correction */
	  mps_daberth_wl (s, i, abcorr, data->aberth_mutex);
	  cdpe_mul_eq (abcorr, corr);
	  cdpe_sub (abcorr, cdpe_one, abcorr);
	  cdpe_div (abcorr, corr, abcorr);

	  cdpe_sub_eq (droot, abcorr);

	  /* Correct the radius */
	  cdpe_mod (modcorr, abcorr);
	  rdpe_add_eq (s->root[i]->drad, modcorr);

	  if (!s->root[i]->again || s->root[i]->approximated)
	    {
	      if (s->debug_level & MPS_DEBUG_APPROXIMATIONS)
		MPS_DEBUG (s, "Root %d again was set to false on iteration %d by thread %d", i, *data->it, data->thread);
	      (*data->nzeros)++;
	    }
	  else
	    cdpe_set (s->root[i]->dvalue, droot);
	}

      pthread_mutex_unlock (&data->roots_mutex[i]);
    }

  return NULL;
}

/**
 * @brief Routine that performs a block of iteration
 * in floating point on the secular equation using
 * CDPE
 *
 * @param s the pointer to the mps_context struct.
 * @param maxit Maximum number of iteration to perform.
 * @return The number of approximated roots after the iteration.
 * @param just_regenerated true if this is the first iteration after a coefficient
 * regeneration. If just_regenerated is true and the iteration packet is completed
 * in less than 2 * (n - computed_roots) iterations that best_approx is set to true
 * in s->secular_equation so a raise in the precision will be triggered.
 */
int
mps_secular_ga_diterate (mps_context * s, int maxit, mps_boolean just_regenerated)
{
  int computed_roots = 0;
  int root_neighborhood_roots = 0;
  int approximated_roots = 0;
  int i;
  int nit = 0;
  int it_threshold = 0;

  s->operation = MPS_OPERATION_ABERTH_DPE_ITERATIONS;

#ifndef DISABLE_DEBUG
  clock_t *my_clock = mps_start_timer ();
#endif

  mps_secular_equation *sec = s->secular_equation;

  mps_thread_worker_data *data;
  pthread_mutex_t *aberth_mutex =
    (pthread_mutex_t *) mps_malloc (sizeof (pthread_mutex_t) * s->n);
  pthread_mutex_t *roots_mutex =
    (pthread_mutex_t *) mps_malloc (sizeof (pthread_mutex_t) * s->n);

  for (i = 0; i < s->n; i++)
    {
      pthread_mutex_init (roots_mutex + i, NULL);
      pthread_mutex_init (aberth_mutex + i, NULL);
    }

  data = mps_newv (mps_thread_worker_data, s->n_threads);

  MPS_DEBUG_THIS_CALL;

  sec->best_approx = false;

  /* Mark the approximated roots as ready for output */
  for (i = 0; i < s->n; i++)
    {
      /* Set again to false if the root is already approximated. If a root is approximated but
       * it has less digits than the current precision don't stop the iterations on that component. */
      if (s->root_status[i] == MPS_ROOT_STATUS_ISOLATED ||
	  (s->root_status[i] == MPS_ROOT_STATUS_APPROXIMATED && (s->mpwp < s->output_config->prec)))
	{
	  if (s->debug_level & MPS_DEBUG_APPROXIMATIONS)
	    {
	      MPS_DEBUG_WITH_INFO (s, "Setting again[%d] to false since the root is ready for output (or isolated)", i);
	    }
	  s->root[i]->again = false;
	  s->root[i]->approximated = true;
	}

      if (!s->root[i]->again || s->root[i]->approximated)
        computed_roots++;
    }

<<<<<<< HEAD
  /* Set the iterations threshold to 2 iterations
   * for every non approximated root. */
  it_threshold = 2 * (s->n - computed_roots);
=======
  it_threshold = (s->n - computed_roots);
>>>>>>> 15569fae

  MPS_DEBUG_WITH_INFO (s, "%d roots are already approximated at the start of the packet", computed_roots);

  mps_thread_job_queue *queue = mps_thread_job_queue_new (s);

  for (i = 0; i < s->n_threads; i++)
    {
      data[i].it = &nit;
      data[i].nzeros = &computed_roots;
      data[i].s = s;
      data[i].thread = i;
      data[i].n_threads = s->n_threads;
      data[i].aberth_mutex = aberth_mutex;
      data[i].roots_mutex = roots_mutex;
      data[i].queue = queue;

      mps_thread_pool_assign (s, s->pool, __mps_secular_ga_diterate_worker, data + i); 
    }

  mps_thread_pool_wait (s, s->pool);

  /* Check if the roots are improvable in floating point */
  MPS_DEBUG_WITH_INFO (s, "Performed %d iterations with CDPE arithmetic",
                       nit);

  if (s->debug_level & MPS_DEBUG_APPROXIMATIONS)
      mps_dump (s);

  /* Check if we need to get higher precision for the roots */
  s->secular_equation->best_approx = true;
  for (i = 0; i < s->n; i++)
    {
      if (!s->root[i]->approximated)
	s->secular_equation->best_approx = false;
      if (s->root[i]->approximated)
	approximated_roots++;
      if (!s->root[i]->again)
	root_neighborhood_roots++;
    }

  if (just_regenerated && (nit <= it_threshold))
    s->secular_equation->best_approx = true;

  MPS_DEBUG_WITH_INFO(s, "%d roots are approximated with the current precision", approximated_roots);
  MPS_DEBUG_WITH_INFO (s,"%d roots are in the root neighborhood", root_neighborhood_roots);
  MPS_DEBUG_WITH_INFO (s, "%d roots have reached a stop condition", computed_roots);

  /* These lines are used to debug the again vector, but are not useful
   * at the moment being */
  if (s->debug_level & MPS_DEBUG_APPROXIMATIONS)
    {
      __MPS_DEBUG (s, "Again vector = ");
      for(i = 0; i < s->n; i++)
	{
	  fprintf (s->logstr, "%d ", s->root[i]->again);
	}
      fprintf (s->logstr, "\n");
    }

  /* Clock the routine */
#ifndef DISABLE_DEBUG
  s->dpe_iteration_time += mps_stop_timer (my_clock);
#endif

  mps_thread_job_queue_free (queue);
  free (aberth_mutex);
  free (roots_mutex);

  free (data);

  /* Return the number of approximated roots */
  return computed_roots;
}

/* Routine called to perform the floating point newton iterations with MP */
void *
__mps_secular_ga_miterate_worker (void* data_ptr)
{
  mps_thread_worker_data *data = (mps_thread_worker_data *) data_ptr;
  mps_context *s = data->s;
  /* mps_secular_equation *sec = s->secular_equation; */
  int i;
  mpc_t corr, abcorr;
  mpc_t mroot; 
  rdpe_t modcorr;
  mps_thread_job job;

  mps_secular_iteration_data it_data;
  mps_cluster * cluster = NULL;

  mpc_init2 (corr, s->mpwp);
  mpc_init2 (abcorr, s->mpwp);
  mpc_init2 (mroot, s->mpwp); 

  /* Get a copy of the MP coefficients that is local to this thread */
  it_data.local_ampc = mpc_valloc (s->n);
  it_data.local_bmpc = mpc_valloc (s->n);
  mpc_vinit2 (it_data.local_ampc, s->n, s->mpwp);
  mpc_vinit2 (it_data.local_bmpc, s->n, s->mpwp);
  for (i = 0; i < s->n; i++)
    {
      mpc_set (it_data.local_ampc[i], s->secular_equation->ampc[i]);
      mpc_set (it_data.local_bmpc[i], s->secular_equation->bmpc[i]);
    }

  while ((*data->nzeros < s->n))
    {
      job = mps_thread_job_queue_next (s, data->queue);
      i = job.i;

      if (job.iter == MPS_THREAD_JOB_EXCEP || *data->nzeros >= s->n)
	goto cleanup;

      pthread_mutex_lock (&data->roots_mutex[i]);

      if (job.iter == MPS_THREAD_JOB_EXCEP || *data->nzeros >= s->n)
	{
	  pthread_mutex_unlock (&data->roots_mutex[i]);
	  goto cleanup;
	}

      /* printf ("Thread %d iterating on root %d\n", data->thread, i); */

      cluster = job.cluster_item->cluster;

      if (s->root[i]->again && !s->root[i]->approximated)
	{
          /* Lock this roots to make sure that we are the only one working on it */
	  pthread_mutex_lock (&data->aberth_mutex[i]); 
	  mpc_set (mroot, s->root[i]->mvalue); 
	  pthread_mutex_unlock (&data->aberth_mutex[i]); 

          /* Check if, while we were waiting, excep condition has been reached,
           * or all the zeros has been approximated.                         */
          if ((*data->nzeros) >= s->n)
            {
              pthread_mutex_unlock (&data->roots_mutex[i]);
              goto cleanup;
            }

	  /* pthread_mutex_lock (data->gs_mutex); */
	  (*data->it)++;
	  /* pthread_mutex_unlock (data->gs_mutex); */

	  it_data.k = i;
	  it_data.gs_mutex = data->gs_mutex;
	  mps_secular_mnewton (s, s->root[i], corr,
			       &it_data, false);

	  /* Apply Aberth correction */
	  mps_maberth_s_wl (s, i, cluster, abcorr, data->aberth_mutex);
	  mpc_mul_eq (abcorr, corr);
	  mpc_ui_sub (abcorr, 1U, 0U, abcorr); 
	  
	  if (!mpc_eq_zero (abcorr)) 
	    {
	      mpc_div (abcorr, corr, abcorr); 

	      pthread_mutex_lock (&data->aberth_mutex[i]);
	      mpc_sub_eq (mroot, abcorr); 
	      pthread_mutex_unlock (&data->aberth_mutex[i]);
	    } 
	  else
	    s->root[i]->again = true;


	  if (!s->root[i]->again || s->root[i]->approximated)
	    {
	      if (s->debug_level & MPS_DEBUG_APPROXIMATIONS)
		MPS_DEBUG (s, "Root %d again was set to false on iteration %d by thread %d", i, *data->it, data->thread);

	      (*data->nzeros)++;
	    }
	  else 
	    {
	      pthread_mutex_lock (&data->aberth_mutex[i]); 
	      mpc_set (s->root[i]->mvalue, mroot); 
	      pthread_mutex_unlock (&data->aberth_mutex[i]); 
	   
	      /* Correct the radius */
	      mpc_rmod (modcorr, abcorr);
	      rdpe_add_eq (s->root[i]->drad, modcorr);
	    }
	}

      pthread_mutex_unlock (&data->roots_mutex[i]);
    }

 cleanup:
  mpc_clear (mroot);
  mpc_clear (abcorr);
  mpc_clear (corr);

  mpc_vclear (it_data.local_bmpc, s->n);
  mpc_vclear (it_data.local_ampc, s->n);
  mpc_vfree (it_data.local_ampc);
  mpc_vfree (it_data.local_bmpc);

  return NULL;
}

/**
 * @brief Routine that performs a block of iteration
 * in floating point on the secular equation using
 * CDPE
 *
 * @param s the pointer to the mps_context struct.
 * @param maxit Maximum number of iteration to perform. 
 * @param just_regenerated true if this is the first iteration after a coefficient
 * regeneration. If just_regenerated is true and the iteration packet is completed
 * in less than 2 * (n - computed_roots) iterations that best_approx is set to true
 * in s->secular_equation so a raise in the precision will be triggered.
 * @return The number of approximated roots after the iteration.
 */
int
mps_secular_ga_miterate (mps_context * s, int maxit, mps_boolean just_regenerated)
{
  int computed_roots = 0;
  int approximated_roots = 0;
  int root_neighborhood_roots = 0;
  int i;
  int nit = 0;
  int it_threshold = 0;

  s->operation = MPS_OPERATION_ABERTH_MP_ITERATIONS;

#ifndef DISABLE_DEBUG
  clock_t *my_clock = mps_start_timer ();
#endif

  mps_secular_equation *sec = s->secular_equation;

  mps_thread_worker_data *data;
  pthread_mutex_t *aberth_mutex =
    (pthread_mutex_t *) mps_malloc (sizeof (pthread_mutex_t) * s->n);
  pthread_mutex_t *roots_mutex =
    (pthread_mutex_t *) mps_malloc (sizeof (pthread_mutex_t) * s->n);

  pthread_mutex_t gs_mutex=PTHREAD_MUTEX_INITIALIZER;

  for (i = 0; i < s->n; i++)
    {
      pthread_mutex_init (roots_mutex + i, NULL);
      pthread_mutex_init (aberth_mutex + i, NULL);
    }

  data = mps_newv (mps_thread_worker_data, s->n_threads);

  MPS_DEBUG_THIS_CALL;

  sec->best_approx = false;

  it_threshold = s->n - computed_roots;

  /* Mark the approximated roots as ready for output */
  for (i = 0; i < s->n; i++)
    {
      /* Set again to false if the root is already approximated. If a root is approximated but
       * it has less digits than the current precision don't stop the iterations on that component. */
      if (s->root_status[i] == MPS_ROOT_STATUS_ISOLATED ||
	  (s->root_status[i] == MPS_ROOT_STATUS_APPROXIMATED && (s->mpwp < s->output_config->prec)))
	{
	  if (s->debug_level & MPS_DEBUG_APPROXIMATIONS)
	    {
	      MPS_DEBUG_WITH_INFO (s, "Setting again[%d] to false since the root is ready for output (or isolated)", i);
	    }
	  s->root[i]->again = false;
	  s->root[i]->approximated = true;
	}

      if (!s->root[i]->again || s->root[i]->approximated)
        computed_roots++;
    }

<<<<<<< HEAD
  /* Set the iterations threshold to 2 iterations
   * for every non approximated root. */
  it_threshold = 2 * (s->n - computed_roots);

  if (s->debug_level & MPS_DEBUG_PACKETS)
    {
      MPS_DEBUG (s, "There are %d roots with again set to false", computed_roots);
      MPS_DEBUG (s, "Iteration theshold set to %d iterations", it_threshold);
    }

=======
>>>>>>> 15569fae
  mps_thread_job_queue *queue = mps_thread_job_queue_new (s);

  for (i = 0; i < s->n_threads; i++)
    {
      data[i].it = &nit;
      data[i].nzeros = &computed_roots;
      data[i].s = s;
      data[i].thread = i;
      data[i].n_threads = s->n_threads;
      data[i].aberth_mutex = aberth_mutex;
      data[i].roots_mutex = roots_mutex;
      data[i].queue = queue;
      data[i].gs_mutex = &gs_mutex;

      mps_thread_pool_assign (s, s->pool, __mps_secular_ga_miterate_worker, data + i); 
    }

  mps_thread_pool_wait (s, s->pool);

  /* Check if the roots are improvable in floating point */
  MPS_DEBUG_WITH_INFO (s, "Performed %d iterations with MP arithmetic",
                       nit);

  if (s->debug_level & MPS_DEBUG_APPROXIMATIONS)
      mps_dump (s);

  /* Check if we need to get higher precision for the roots */
  s->secular_equation->best_approx = true;
  for (i = 0; i < s->n; i++)
    {
      if (!s->root[i]->approximated)
	s->secular_equation->best_approx = false;
      if (s->root[i]->approximated)
	approximated_roots++;
      if (!s->root[i]->again)
	root_neighborhood_roots++;
    }

  if (just_regenerated && (nit <= it_threshold))
    s->secular_equation->best_approx = true;

  MPS_DEBUG_WITH_INFO(s, "%d roots are approximated with the current precision", approximated_roots);
  MPS_DEBUG_WITH_INFO (s,"%d roots are in the root neighborhood", root_neighborhood_roots);
  MPS_DEBUG_WITH_INFO (s, "%d roots have reached a stop condition", computed_roots);

  /* These lines are used to debug the again vector, but are not useful
   * at the moment being */
  if (s->debug_level & MPS_DEBUG_APPROXIMATIONS)
    {
      __MPS_DEBUG (s, "Again vector = ");
      for(i = 0; i < s->n; i++)
	{
	  fprintf (s->logstr, "%d ", s->root[i]->again);
	}
      fprintf (s->logstr, "\n");
    }

  /* Clock the routine */
#ifndef DISABLE_DEBUG
  s->mp_iteration_time += mps_stop_timer (my_clock);
#endif

  mps_thread_job_queue_free (queue);
  free (aberth_mutex);
  free (roots_mutex);

  free (data);

  /* Return the number of approximated roots */
  return computed_roots;
}
<|MERGE_RESOLUTION|>--- conflicted
+++ resolved
@@ -202,13 +202,7 @@
         computed_roots++;
     }
 
-<<<<<<< HEAD
-  /* Set the iterations threshold to 2 iterations
-   * for every non approximated root. */
-  it_threshold = 2 * (s->n - computed_roots);
-=======
   MPS_DEBUG_WITH_INFO (s, "%d roots are already approximated at the start of the packet", computed_roots);
->>>>>>> 15569fae
 
   it_threshold = s->n - computed_roots;
 
@@ -270,6 +264,12 @@
 	}
       s->lastphase = dpe_phase;
     }
+
+  /* Compute the inclusion radii with Gerschgorin so we can compute
+   * clusterizations for the roots. */
+  /* mps_fradii (s, fradii); */
+  /* mps_fcluster (s, fradii, 2.0 * s->n);  */
+  /* mps_fmodify (s, false);  */
 
   /* These lines are used to debug the again vector, but are not useful
    * at the moment being */
@@ -435,13 +435,7 @@
         computed_roots++;
     }
 
-<<<<<<< HEAD
-  /* Set the iterations threshold to 2 iterations
-   * for every non approximated root. */
-  it_threshold = 2 * (s->n - computed_roots);
-=======
   it_threshold = (s->n - computed_roots);
->>>>>>> 15569fae
 
   MPS_DEBUG_WITH_INFO (s, "%d roots are already approximated at the start of the packet", computed_roots);
 
@@ -716,19 +710,6 @@
         computed_roots++;
     }
 
-<<<<<<< HEAD
-  /* Set the iterations threshold to 2 iterations
-   * for every non approximated root. */
-  it_threshold = 2 * (s->n - computed_roots);
-
-  if (s->debug_level & MPS_DEBUG_PACKETS)
-    {
-      MPS_DEBUG (s, "There are %d roots with again set to false", computed_roots);
-      MPS_DEBUG (s, "Iteration theshold set to %d iterations", it_threshold);
-    }
-
-=======
->>>>>>> 15569fae
   mps_thread_job_queue *queue = mps_thread_job_queue_new (s);
 
   for (i = 0; i < s->n_threads; i++)
