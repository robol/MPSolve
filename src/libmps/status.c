/*
 * This file is part of MPSolve 3.0
 *
 * Copyright (C) 2001-2012, Dipartimento di Matematica "L. Tonelli", Pisa.
 * License: http://www.gnu.org/licenses/gpl.html GPL version 3 or higher
 *
 * Authors: 
 *   Dario Andrea Bini <bini@dm.unipi.it>
 *   Giuseppe Fiorentino <fiorent@dm.unipi.it>
 *   Leonardo Robol <robol@mail.dm.unipi.it>
 */

#define _GNU_SOURCE

#include <mps/mps.h>
#include <string.h>

long int
mps_context_get_data_prec_max (mps_context * s)
{
  long int ret;
  MPS_LOCK (s->data_prec_max);
  ret = s->data_prec_max.value;
  MPS_UNLOCK (s->data_prec_max);
  return ret;
}

int 
mps_context_get_degree (mps_context * s)
{
  return s->n;
}

/**
 * @brief Select algorithm to use for computation.
 *
 * Valid values for this field are
 * - MPS_ALGORITHM_STANDARD_MPSOLVE for the standard MPSolve algorithm;
 * - MPS_ALGORITHM_SECULAR_MPSOLVE  for the standard MPSolve algorithm
 *   applied to secular equations;
 * - MPS_ALGORITHM_SECULAR_GA for the algorithm based on coefficient regeneration
 *   applied to secular equations;
 */
void
mps_context_select_algorithm (mps_context * s, mps_algorithm algorithm)
{
  /* Select ga if we are in the case of monomial input, since is the only algorithm
   * that we can use. */
  if (MPS_INPUT_CONFIG_IS_MONOMIAL (mps_context_get_input_config (s)) && algorithm == MPS_ALGORITHM_SECULAR_MPSOLVE)
    {
      algorithm = MPS_ALGORITHM_SECULAR_GA;
      MPS_DEBUG_WITH_INFO (s, "Selecting algorithm MPS_ALGORITHM_SECULAR_GA since MPS_ALGORITHM_SECULAR_MPSOLVE is not available for monomial input");
    }
  
  /* First set algorithm in the mps_context */
  s->algorithm = algorithm;

  switch (algorithm)
    {
    case MPS_ALGORITHM_STANDARD_MPSOLVE:
      s->mpsolve_ptr = MPS_MPSOLVE_PTR (mps_standard_mpsolve);
      break;

    case MPS_ALGORITHM_SECULAR_MPSOLVE:

      /* Set custom routines for newton quotient computation */
      s->fnewton_usr = MPS_FNEWTON_PTR (mps_secular_fnewton);
      s->dnewton_usr = MPS_DNEWTON_PTR (mps_secular_dnewton);
      s->mnewton_usr = MPS_MNEWTON_PTR (mps_secular_mnewton);

      /* Set other custom functions */
      s->check_data_usr = MPS_CHECK_DATA_PTR (mps_secular_check_data);

      /* Set starting point custom routine */
      s->fstart_usr = MPS_FSTART_PTR (mps_secular_fstart);
      s->dstart_usr = MPS_DSTART_PTR (mps_secular_dstart);

      /* Set default routine for mpsolve loop */
      s->mpsolve_ptr = MPS_MPSOLVE_PTR (mps_standard_mpsolve);

      break;

    case MPS_ALGORITHM_SECULAR_GA:
      
      /* Nothing to be done for now, other than selecting the correct
       * loop. */
      s->mpsolve_ptr = MPS_MPSOLVE_PTR (mps_secular_ga_mpsolve);

      /* Set custom routines for newton quotient computation, that will
       * become useful in mps_improve () */
      s->fnewton_usr = MPS_FNEWTON_PTR (mps_secular_fnewton);
      s->dnewton_usr = MPS_DNEWTON_PTR (mps_secular_dnewton);
      s->mnewton_usr = MPS_MNEWTON_PTR (mps_secular_mnewton);

      rdpe_set_2dl (s->eps_out, 1.0, -s->output_config->prec);

      break;
    }
}


/**
 * @brief Allocate a new mps_context struct with default
 * options.
 */
mps_context *
mps_context_new ()
{
  /* Allocate the new mps_context and load default options */
  mps_context * s = (mps_context*) mps_malloc (sizeof (mps_context));
  mps_context_init (s);
  return s;
}

void
mps_context_init (mps_context * s)
{
  /* Set default streams */
  s->instr = stdin;
  s->outstr = stdout;
  s->logstr = stdout;

  /* Allocate space for the configurations */
  s->input_config  = (mps_input_configuration  *) mps_malloc (sizeof (mps_input_configuration));
  s->output_config = (mps_output_configuration *) mps_malloc (sizeof (mps_output_configuration));

  mps_set_default_values (s);

  /* Set standard precision */
  s->output_config->prec = (int) (0.9 * DBL_DIG * LOG2_10);
  MPS_DEBUG (s, "Setting prec_out to %ld digits", s->output_config->prec);
  s->input_config->prec = 0;

  mps_mp_set_prec (s, DBL_DIG * LOG2_10 + 1);

  s->initialized = false;
}

/**
 * @brief Free a not more useful mps_context.
 *
 * @param s the mps_context struct pointer to free.
 */
void
mps_context_free (mps_context * s)
{
  if (s->initialized)
    mps_free_data (s);

  free (s->input_config);
  free (s->output_config);

  /* Check if secular equation or monomial poly need to be freed */
  if (s->monomial_poly)
    mps_monomial_poly_free (s, s->monomial_poly);
  if (s->secular_equation)
    mps_secular_equation_free (s->secular_equation);

  /* Close input and output streams if they're not stdin, stdout and
   * stderr */
  if (s->instr != stdin && s->instr != NULL)
    fclose (s->instr);
  if (s->logstr != stderr && s->logstr != stdout && s->logstr != NULL) 
    fclose (s->logstr); 
   
   free (s);
}

/**
 * @brief Set active poly as a user poly, providing routines to compute
 * newton corrections.
 *
 * This is an example of call to this function:
 * @code
 * // Set a polynomial of degree n with associated mps_context* s
 * // and use the provided routines to compute newton corrections.
 * mps_context_set_poly_u(s, n,
 *   MPS_FNEWTON_PTR(mps_secular_fnewton),
 *       MPS_DNEWTON_PTR(mps_secular_dnewton),
 *       MPS_MNEWTON_PTR(mps_secular_mnewton));
 * @endcode
 *
 * @param s The <code>mps_context</code> struct;
 * @param n The degree of the polynomial;
 * @param fnewton The routine that performs the computation of the newton correction
 *   in floating point. It must be of the type
 *   <code>(void*)(mps_context* s, cplx_t x, double *rad, cplx_t corr, mps_boolean * again)</code>
 *   and can be passed to the function with the right casting using the macro
 *   <code>MPS_FNEWTON_PTR</code>.
 * @param dnewton The routine that performs the computation of the newton correction in
 *   <code>dpe</code> precision. It must be of the type
 *   <code>(void*)(mps_context* s, cdpe_t x, rdpe_t rad, cdpe_t corr, mps_boolean * again)</code>
 *   and can be passed to the function with the right casting using the macro
 *   <code>MPS_DNEWTON_PTR</code>.
 * @param mnewton The routine that performs the computation of the newton correction in
 *   multiprecision. It must be of the type
 *   <code>(void*)(mps_context* s, mpc_t x, rdpe_t rad, mpc_t corr, mps_boolean * again)</code>
 *   and can be passed to the function with the right casting using the macro
 *   <code>MPS_MNEWTON_PTR</code>. 
 */
int
mps_context_set_poly_u (mps_context * s, int n, mps_fnewton_ptr fnewton,
                       mps_dnewton_ptr dnewton, mps_mnewton_ptr mnewton)
{
  mps_monomial_poly *p = mps_monomial_poly_new (s, n);
  s->monomial_poly = p;

  /* Set degree and allocate data */
  mps_context_set_degree (s, n);

  /* Set functions */
  s->fnewton_usr = fnewton;
  s->dnewton_usr = dnewton;
  s->mnewton_usr = mnewton;

  s->input_config->structure = MPS_STRUCTURE_REAL_INTEGER;
  s->input_config->density = MPS_DENSITY_USER;
  s->input_config->representation = MPS_REPRESENTATION_MONOMIAL;

  return 0;
}

void
mps_context_set_degree (mps_context * s, int n)
{
  s->deg = s->n = n;
  
  /* Check if the numer of thread is greater of the number of roots,
     and in that case decrease it */
  if (s->n_threads > s->deg)
    mps_thread_pool_set_concurrency_limit (s, s->pool, s->deg);
}

/**
 * @brief Set the monomial poly p as the input polynomial for 
 * the current equation.
 *
 * @param s The mps_context to set the monomial_poly into.
 * @param p The mps_monomial_poly to solve.
 */
void
mps_context_set_input_poly (mps_context * s, mps_polynomial * p)
{
  MPS_DEBUG_THIS_CALL;

  int i;
  s->active_poly = p;
  mps_context_set_degree (s, p->degree);

  /* Set the right flag for the input */
  s->input_config->representation = p->representation;

  /* Set the mps_structure passed as input */
  s->input_config->structure = p->structure;

  /* Set the density or sparsity of the polynomial, if it's not
   * a user polynomial */
  if (MPS_INPUT_CONFIG_IS_MONOMIAL (s->input_config))
    {
      mps_monomial_poly *mp = (mps_monomial_poly*) p;

      /* Check if the input polynomial is sparse or not. We can simply check if
       * the again vector is all of true values */
      s->input_config->density = MPS_DENSITY_DENSE;
      for (i = 0; i <= mp->n; ++i)
<<<<<<< HEAD
	{
	  if (!mp->spar[i])
	    {
	      s->input_config->density = MPS_DENSITY_SPARSE;
	      break;
	    }
	}
=======
        {
          if (!mp->spar[i])
            {
              s->input_config->density = MPS_DENSITY_SPARSE;
              break;
            }
        }
>>>>>>> b2b8033d
    }
}

/**
 * @brief Set active polynomial as a real floating point coefficient
 * polynomial of degree <code>n</code> with coefficient exactly
 * determined by components of vector coeff.
 *
 * Precisely, if \f${\mathrm coeff}\f$ is a vector of \f$n+1\f$ components,
 * \f[
 *   p(x) = \sum_{i = 0}^{n} {\mathrm coeff}_i  x^i
 * \f]
 */
int
mps_context_set_poly_d (mps_context * s, cplx_t * coeff, long unsigned int n)
{

  int i;

  /* Allocate space for a polynomial of degree n */
  mps_monomial_poly * p = mps_monomial_poly_new (s, n);

  /* Fill polynomial coefficients */
  for (i = 0; i <= n; i++)
    {
      mps_monomial_poly_set_coefficient_d (s, p, i, cplx_Re (coeff[i]),
                                           cplx_Im (coeff[i]));
    }

  mps_context_set_input_poly (s, p);
  
  return 0;
}

/**
 * @brief Set active polynomial as a integer coefficient
 * polynomial of degree <code>n</code> with coefficient exactly
 * determined by components of vector coeff.
 *
 * Precisely, if \f${\mathrm coeff}\f$ is a vector of \f$n+1\f$ components,
 * \f[
 *   p(x) = \sum_{i = 0}^{n} {\mathrm coeff}_i  x^i
 * \f]
 */
int
mps_context_set_poly_i (mps_context * s, int *coeff, long unsigned int n)
{

  int i;

  /* Allocate data in mps_context to hold the polynomial of degree n */
  mps_monomial_poly * p = mps_monomial_poly_new (s, n);

  /* Fill polynomial */
  for (i = 0; i <= n; i++)
    {
      mpq_set_si (p->initial_mqp_r[i], coeff[i], 1U);
    }

  return 0;
}

/**
 * @brief Set <code>roots[i]</code> to the i-th root of the polynomial
 * and (if it is not <code>NULL</code>) <code>radius[i]</code>
 * to the i-th inclusion radius.
 */
int
mps_context_get_roots_d (mps_context * s, cplx_t * roots, double *radius)
{
  int i;
  for (i = 0; i < s->n; i++)
    {

      if (radius != NULL)
        {
          if (s->lastphase == float_phase || s->lastphase == dpe_phase)
            {
              radius[i] = s->root[i]->frad;
            }
          else
            {
              radius[i] = rdpe_get_d (s->root[i]->drad);
            }

        }

      if (s->lastphase == mp_phase)
        {
          mpc_get_cplx (roots[i], s->root[i]->mvalue);
        }
      else if (s->lastphase == float_phase)
        {
          cplx_set (roots[i], s->root[i]->fvalue);
        }
      else if (s->lastphase == dpe_phase)
        {
          cdpe_get_x (roots[i], s->root[i]->dvalue);
        }
    }
  return 0;
}

/**
 * @brief Get the roots computed as multiprecision complex numbers.
 */
int
mps_context_get_roots_m (mps_context * s, mpc_t * roots, rdpe_t * radius)
{
  int i;

  mps_copy_roots (s);

  for (i = 0; i < s->n; i++)
    {
      mpc_set_prec (roots[i], mpc_get_prec (s->root[i]->mvalue));
      mpc_set (roots[i], s->root[i]->mvalue);
      rdpe_set (radius[i], s->root[i]->drad);
    }

  return 0;
}


/**
 * @brief Set the output precision for the roots. 
 * 
 * This has differente meaning based on the output goal. 
 * If the goal is <code>MPS_OUTPUT_GOAL_ISOLATE</code>, this
 * is the maximum precision used to try to isolate the roots, 
 * but roots won't be approximated at this precision if they
 * are isolated with less precision.
 *
 * If the goal is <code>MPS_OUTPUT_GOAL_APPROXIMATE</code>, 
 * this is the minimum precision required for the roots in
 * output.
 *
 * @param s The <code>mps_context</code> of the computation.
 * @param prec The desired output precision.
 */
void 
mps_context_set_output_prec (mps_context * s, long int prec)
{
  s->output_config->prec = prec;
}

/**
 * @brief Set the bits of precision of the input coefficients. 
 * 
 * This has meaning only for fp coefficients, and the special
 * value 0 means infinite precision.
 *
 * @param s The mps_context of the current computation.
 * @param prec The precisision to be set.
 */
void
mps_context_set_input_prec (mps_context * s, long int prec)
{
  s->input_config->prec = prec;
}

/**
 * @brief Set the desired output format that will be used when
 * calling mps_output(). 
 *
 * @param s The <code>mps_context</code> of the current computation.
 * @param format The format chosen for the output.
 */
void 
mps_context_set_output_format (mps_context * s, mps_output_format format)
{
  s->output_config->format = format;
}

/**
 * @brief Set the output goal for the computation.
 *
 * @param s The <code>mps_context</code> of the computation.
 * @param goal The goal that will be reached before stopping.
 */
void 
mps_context_set_output_goal (mps_context * s, mps_output_goal goal)
{
  s->output_config->goal = goal;
}

/**
 * @brief Set the debug level in MPSolve.
 *
 * @param s The <code>mps_context</code> of the current computation.
 * @param level The debug_level to set.
 */
void 
mps_context_set_debug_level (mps_context * s, mps_debug_level level)
{
  s->debug_level = level;
  if (level)
    {
      s->DOLOG = true;
      if (!s->logstr)
        s->logstr = stderr;
    }
}

/**
 * @brief Add another debug domain to the ones displayed. This will
 * enable debug if disabled and show message from the given region.
 *
 * @param s The <code>mps_context</code> of the current computation.
 * @param level The domain to add to the already set debug_level.
 */
void 
mps_context_add_debug_domain (mps_context * s, mps_debug_level level)
{
  mps_context_set_debug_level (s, s->debug_level | level);
}

/**
 * @brief Get a pointer to the input config stored in the 
 * given mps_context.
 *
 * @param s The <code>mps_context</code> of the current computation.
 */
mps_input_configuration * 
mps_context_get_input_config (mps_context * s)
{
  return s->input_config;
}

/**
 * @brief Get a pointer to the output config stored in the
 * given mps_context.
 *
 * @param s The <code>mps_context</code> of the current computation.
 */
mps_output_configuration * 
mps_context_get_output_config (mps_context * s)
{
  return s->output_config;
}


/**
 * @brief Set logstr as the default output for logging.
 *
 * @param s The <code>mps_context</code> of the current computation.
 * @param logstr The desired stream to be used for logging. 
 */
void
mps_context_set_log_stream (mps_context * s, FILE * logstr)
{
  s->logstr = logstr;
}

/**
 * @brief Set the phase from which the computation should start.
 *
 * @param s The <code>mps_context</code> of the current computation.
 * @param phase The phase which should be chosen at the start of the
 * computation.
 */
void 
mps_context_set_starting_phase (mps_context * s, mps_phase phase)
{
  s->input_config->starting_phase = phase;
}

/**
 * @brief Get the number of zero roots in the output. Must be called
 * after mps_mpsolve() has complete.
 *
 * @param s The <code>mps_context</code> of the current computation.
 */
int 
mps_context_get_zero_roots (mps_context * s)
{
  return s->zero_roots;
}

/**
 * @brief Return true of the computation has passed the maximum
 * admitted precision, and so was unable to reach desired output
 * precision without any further information on the input
 * coefficients.
 *
 * @param s The <code>mps_context</code> of the current computation.
 */
mps_boolean 
mps_context_get_over_max (mps_context * s)
{
  return s->over_max;
}

/**
 * @brief Return true if mpsolve has encountered an error
 * in the computation.
 *
 * @param s The <code>mps_context</code> of the current computation.
 */
mps_boolean mps_context_has_errors (mps_context * s)
{
  return s->error_state;
}

/**
 * @brief Return a copy of the string describing the error msg, or
 * NULL if no error has been encountered. 
 *
 * This char array should be freed by the user.
 *
 * @param s The <code>mps_context</code> of the current computation.
 */
char * mps_context_error_msg (mps_context * s)
{
  if (s->last_error)
    return strdup (s->last_error);
  else
    return NULL;
}


mps_polynomial* 
mps_context_get_active_poly (mps_context * ctx)
{
  return ctx->active_poly;
}<|MERGE_RESOLUTION|>--- conflicted
+++ resolved
@@ -263,15 +263,6 @@
        * the again vector is all of true values */
       s->input_config->density = MPS_DENSITY_DENSE;
       for (i = 0; i <= mp->n; ++i)
-<<<<<<< HEAD
-	{
-	  if (!mp->spar[i])
-	    {
-	      s->input_config->density = MPS_DENSITY_SPARSE;
-	      break;
-	    }
-	}
-=======
         {
           if (!mp->spar[i])
             {
@@ -279,7 +270,6 @@
               break;
             }
         }
->>>>>>> b2b8033d
     }
 }
 
