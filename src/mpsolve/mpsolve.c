/************************************************************
 **                                                        **
 **             __  __ ___  ___      _                     **
 **            |  \/  | _ \/ __| ___| |_ _____             **
 **            | |\/| |  _/\__ \/ _ \ \ V / -_)            **
 **            |_|  |_|_|  |___/\___/_|\_/\___|            **
 **                                                        **
 **       Multiprecision Polynomial Solver (MPSolve)       **
 **                 Version 2.9, April 2011                **
 **                                                        **
 **                      Written by                        **
 **                                                        **
 **     Dario Andrea Bini       <bini@dm.unipi.it>         **
 **     Giuseppe Fiorentino     <fiorent@dm.unipi.it>      **
 **     Leonardo Robol          <robol@mail.dm.unipi.it>   **
 **                                                        **
 **           (C) 2011, Dipartimento di Matematica         **
 ***********************************************************/

#define _MPS_PRIVATE
#include <mps/mps.h>
#include <string.h>

#ifdef HAVE_CONFIG_H
#include <config.h>
#endif

mps_context * s = NULL;

#ifndef __WINDOWS
#include <signal.h>


void
status (int signal)
{
  int i;
  FILE * logstr = stderr;

  fprintf (stderr, "\nOperation running now: %s\n\n", MPS_OPERATION_TO_STRING (s->operation));
  fprintf (logstr, "Dumping the approximations:\n");

  fprintf (logstr, 
           "  Phase = %s, In = %d, Out = %d, Uncertain = %d, Zero = %d, Cluster = %ld\n",
           MPS_PHASE_TO_STRING (s->lastphase), s->count[0], s->count[1], s->count[2],
           s->zero_roots, s->clusterization->n);

  fprintf (logstr, "Current approximations:");
  for (i = 0; i < s->n; i++)
    {
      switch (s->lastphase)
        {
        case no_phase:
        case float_phase:
          fprintf (logstr, "  Approximation  %4d = ", i);
          cplx_outln_str (logstr, s->root[i]->fvalue);
          break;

        case dpe_phase:
          fprintf (logstr, "  Approximation  %4d = ", i);
          cdpe_outln_str (logstr, s->root[i]->dvalue);
          break;

        case mp_phase:
          fprintf (logstr, "  Approximation  %4d = ", i);
          mpc_outln_str (logstr, 10, s->mpwp, s->root[i]->mvalue);
          break;
        }
    }

  /* output radii */
  fprintf (logstr, "Current radii: \n");
  for (i = 0; i < s->n; i++)
    {
      switch (s->lastphase)
        {
        case no_phase:
        case float_phase:
          fprintf (logstr, "  Radius of root %4d = %e\n", i, s->root[i]->frad);
          break;

        case dpe_phase:
        case mp_phase:
          fprintf (logstr, "  Radius of root %4d", i);
          rdpe_outln_str (logstr, s->root[i]->drad);
          break;
        }
    }

  fprintf (logstr, "\n\n");
  fprintf (logstr, "Dumping status:\n\n");
  fprintf (logstr, "                Approximation              Attributes       Inclusion\n");
  for (i = 0; i < s->n; i++)
    {
      fprintf (logstr, "  Status  %4d: %-25s  %-15s  %-15s\n", i,
<<<<<<< HEAD
	       MPS_ROOT_STATUS_TO_STRING (s->root[i]->status),
	       MPS_ROOT_ATTRS_TO_STRING  (s->root[i]->attrs), 
	       MPS_ROOT_INCLUSION_TO_STRING (s->root[i]->inclusion));
=======
               MPS_ROOT_STATUS_TO_STRING (s->root[i]->status),
               MPS_ROOT_ATTRS_TO_STRING  (s->root[i]->attrs), 
               MPS_ROOT_INCLUSION_TO_STRING (s->root[i]->inclusion));
>>>>>>> b2b8033d
    }

  fprintf (stderr, "\n\nOperation running now: %s\n", MPS_OPERATION_TO_STRING (s->operation));
}

#undef _MPS_PRIVATE
#endif

void
usage (mps_context * s, const char *program)
{
  fprintf (stdout,
           "%s [-l filename] [-dv] [-S set] [-D detection] [-O format] [-G goal] [-t type] [-a alg] [-j threads] [-i digits] [-o digits] [infile]\n"
           "\n"
           "Options:\n"
           " -l filename Set filename as the output for the log, instead of the tty. Use this option with\n"
           "             -d[domains] to activate the desired debug domains. \n"
           " -d[domains] Activate debug on selected domains, that can be one of:\n"
           "               t: Trace\n"
           "               a: Approximation\n"
           "               c: Cluster\n"
           "               i: Improvement\n"
           "               w: Timings\n"
           "               o: Input/Output\n"
           "               m: Memory management\n"
           "               f: Function calls\n"
           "               p: Debug stop condition and development of iteration packets\n"
           "               r: Regeneration\n"
           "               Example: -dfi for function calls and improvement\n"
           " -S set      If specified, restrict the search set for the roots to set. \n"
           "             set can be one of:\n"
           "               u: Semiplane { x | Im(x) > 0 } \n"
           "               d: Semiplane { x | Im(x) < 0 } \n"
           "               l: Semiplane { x | Re(x) < 0 } \n"
           "               r: Semiplane { x | Re(x) > 0 } \n"
           "               i: Inside the unit circle: { x | |x| < 1 } \n"
           "               o: Outside the unit circle { x | |x| > 1 } \n"
           " -D detect   Detect reality or imaginarity of the roots:\n"
           "               r: Detect real roots\n"
           "               i: Detect imaginary roots\n"
           "               b: Detect both\n"
           " -O format   Select format for output:\n"
           "               f: Full output\n"
           "               b: Bare output\n"
           "               c: Compact output\n"
           "               v: Verbose output\n"
           "               g: Gnuplot-ready output\n"
           "               gf: Gnuplot-full mode, can be piped to gnuplot and display error bars. \n"
           "                   For example:\n"
           "                     %s -as -Ogf myfile.pol | gnuplot \n"
           "               gp: The same as gf but only with points (suitable for high degree polynomials)\n"
           " -G goal     Select the goal to reach. Possible values are:\n"
           "              a: Approximate the roots\n"
           "              i: Isolate the roots\n"
           "              c: Count the roots in the search set\n"
           " -a alg      Select the algorithm used to solve the polynomial/secular equation:\n"
           "              u: Classic unisolve algorithm (Aberth iterations and dynamic precision)\n"
           "              s: Secular algorithm, using regeneration of increasingly better-conditioned\n"
           "                 secular equation with the same roots of the polynomial\n"
           " -t type     Type can be 'f' for floating point or 'd' for DPE\n"
           " -j n        Number of threads to spawn as workers\n"
           " -o digits   Exact digits of the roots given as output.\n"
           " -i digits   Digits of precision of the input coefficients\n"
           " -v          Print the version and exit\n"
           "\n",
           program, program);

  exit (EXIT_FAILURE);
}

int
main (int argc, char **argv)
{
  /* Create a new status */
  s = mps_context_new ();

  /* Associate the SIGUSR1 signal to the mps_dump () function */
#ifndef __WINDOWS
  signal (SIGUSR1, status);
#endif

  mps_context_set_input_prec (s, 0);

  FILE *infile;

  /* Parse options */
  mps_opt *opt;
  mps_phase phase = no_phase;

  opt = NULL;
  while ((mps_getopts (&opt, &argc, &argv, "a:G:D:d::t:o:O:j:S:O:i:vl:")))
    {
      switch (opt->optchar)
        {
        case 'l':
          {
            FILE* logstr = fopen (opt->optvalue, "w");
            if (!logstr)
              mps_error (s, 1, "Cannot open selected log file.");
            mps_context_set_log_stream (s, logstr);
          }
          break;

        case 'v':

#ifdef HAVE_CONFIG_H
          printf ("MPSolve " VERSION "\n");
#else
          printf ("MPSolve 3.0\n");
#endif

          mps_context_free (s);
          exit (EXIT_SUCCESS);

        case 'O':
          /* Select the desired output format */
          if (!opt->optvalue)
            mps_error (s, 1, "An argument is needed for option 'O'");
          
          switch (*opt->optvalue)
            {
            case 'f':
              mps_context_set_output_format (s, MPS_OUTPUT_FORMAT_FULL);
              break;
            case 'b':
              mps_context_set_output_format (s, MPS_OUTPUT_FORMAT_BARE);
              break;
            case 'g':
              mps_context_set_output_format (s, MPS_OUTPUT_FORMAT_GNUPLOT);
              if (*(opt->optvalue + 1) == 'f')
                {
                  mps_context_set_output_format (s, MPS_OUTPUT_FORMAT_GNUPLOT_FULL);
                  s->gnuplot_format = "xyerrorbars";
                }
              else if (*(opt->optvalue + 1) == 'p')
                {
                  mps_context_set_output_format (s, MPS_OUTPUT_FORMAT_GNUPLOT_FULL);
                  s->gnuplot_format = "points";
                }
              break;
            case 'v':
              mps_context_set_output_format (s, MPS_OUTPUT_FORMAT_VERBOSE);
              break;
            case 'c':
              mps_context_set_output_format (s, MPS_OUTPUT_FORMAT_COMPACT);
              break;
            default:
              mps_error (s, 1, "The selected output format is not supported");
              break;
            }

          break;

            /* select search set */
          case 'S':
            switch (*opt->optvalue)
              {
              case 'a':
                s->output_config->search_set = MPS_SEARCH_SET_COMPLEX_PLANE;
                break;
              case 'r':
                s->output_config->search_set = MPS_SEARCH_SET_POSITIVE_REAL_PART;
                break;
              case 'l':
                s->output_config->search_set = MPS_SEARCH_SET_NEGATIVE_REAL_PART;
                break;
              case 'u':
                s->output_config->search_set = MPS_SEARCH_SET_POSITIVE_IMAG_PART;
                break;
              case 'd':
                s->output_config->search_set = MPS_SEARCH_SET_NEGATIVE_IMAG_PART;
                break;
              case 'i':
                s->output_config->search_set = MPS_SEARCH_SET_UNITARY_DISC;
                break;
              case 'o':
                s->output_config->search_set = MPS_SEARCH_SET_UNITARY_DISC_COMPL;
                break;
              case 'R':
                s->output_config->search_set = MPS_SEARCH_SET_REAL;
                break;
              case 'I':
                s->output_config->search_set = MPS_SEARCH_SET_IMAG;
                break;
              case 'U':
                s->output_config->search_set = MPS_SEARCH_SET_CUSTOM;
                break;
              default:
                mps_error (s, 3, "Bad search set switch: ", opt->optvalue,
                           ", use a|r|l|u|d|i|o|R|I|U");
              }
            if (strlen (opt->optvalue) != 1)
              mps_error (s, 2, "Bad set: ", opt->optvalue);
            break;

            /* select multiplicity */
          case 'M':
            switch (*opt->optvalue)
              {
              case '+':
                s->output_config->multiplicity = true;
                break;
              case '-':
                s->output_config->multiplicity = false;
                break;
              default:
                mps_error (s, 3, "Bad multiplicity switch: ", opt->optvalue,
                           ", use +|-");
              }
            if (strlen (opt->optvalue) != 3)
              mps_error (s, 2, "Bad multiplicity option: ", opt->optvalue);
            break;

            /* detection */
          case 'D':
            switch (*opt->optvalue)
              {
              case 'n':
                s->output_config->root_properties = MPS_OUTPUT_PROPERTY_NONE;
                break;
              case 'r':
                s->output_config->root_properties = MPS_OUTPUT_PROPERTY_REAL;
                break;
              case 'i':
                s->output_config->root_properties = MPS_OUTPUT_PROPERTY_IMAGINARY;
                break;
              case 'b':
                s->output_config->root_properties = MPS_OUTPUT_PROPERTY_REAL | 
                  MPS_OUTPUT_PROPERTY_IMAGINARY;
                break;
              default:
                mps_error (s, 3, "Bad detection switch: ", opt->optvalue,
                           ", use n|r|i|b");
              }
            if (strlen (opt->optvalue) != 1)
              mps_error (s, 2, "Bad detection option: ", opt->optvalue);
            break;

            /* I/O streams */
          case 'R':
            s->rtstr = fopen (opt->optvalue, "r");
            if (s->rtstr == NULL)
              mps_error (s, 2, "Cannot open roots file: ", opt->optvalue);
            s->resume = true;
            break;

            /* Additional checks */
          case 'C':
            switch (*opt->optvalue)
              {
              case 'R':
                s->chkrad = true;
                break;
              case 'r':
                s->chkrad = false;
                break;
              default:
                mps_error (s, 3, "Bad check switch: ", opt->optvalue,
                           ", use R|r");
              }
            if (strlen (opt->optvalue) != 1)
              mps_error (s, 2, "Bad check option: ", opt->optvalue);
            break;

            
        case 'a':
          switch (*opt->optvalue)
            {
            case 'u':
              mps_context_select_algorithm (s, MPS_ALGORITHM_STANDARD_MPSOLVE);
              break;
            case 's':
              mps_context_select_algorithm (s, MPS_ALGORITHM_SECULAR_GA);
              break;
            default:
              mps_error (s, 1, "The selected algorithm is not supported");
              break;
            }
          break;
        case 'o':
          mps_context_set_output_prec (s, (atoi (opt->optvalue)) * LOG2_10 + 1);
          break;
        case 'i':
          mps_context_set_input_prec (s, (atoi (opt->optvalue)));
          break;
        case 'G':
          switch (*opt->optvalue)
            {
            case 'a':
              mps_context_set_output_goal (s, MPS_OUTPUT_GOAL_APPROXIMATE);
              break;
            case 'i':
              mps_context_set_output_goal (s, MPS_OUTPUT_GOAL_ISOLATE);
              break;
            case 'c':
              mps_context_set_output_goal (s, MPS_OUTPUT_GOAL_COUNT);
              break;
            default:
              mps_error (s, 1, "The selected goal does not exists");
              break;
            }
          break;
        case 'd':
          mps_context_add_debug_domain (s, MPS_DEBUG_INFO);
          
          if (!opt->optvalue)
            break;

          /* If debugging was enabled, parse debug_level */
          while (*opt->optvalue)
            {         
              char output[255];
              switch (*opt->optvalue++)
                {
                case 't':
                  mps_context_add_debug_domain (s, MPS_DEBUG_TRACE);
                  break;
                case 'a':
                  mps_context_add_debug_domain (s, MPS_DEBUG_APPROXIMATIONS);
                  break;
                case 'c':
                  mps_context_add_debug_domain (s, MPS_DEBUG_CLUSTER);
                  break;
                case 'i':
                  mps_context_add_debug_domain (s, MPS_DEBUG_IMPROVEMENT);
                  break;
                case 'w':
                  mps_context_add_debug_domain (s, MPS_DEBUG_TIMINGS);
                  break;
                case 'o':
                  mps_context_add_debug_domain (s, MPS_DEBUG_IO);
                  break;
                case 'm':
                  mps_context_add_debug_domain (s, MPS_DEBUG_MEMORY);
                  break;
                case 'f':
                  mps_context_add_debug_domain (s, MPS_DEBUG_FUNCTION_CALLS);
                  break;
                case 'p':
                  mps_context_add_debug_domain (s, MPS_DEBUG_PACKETS);
                  break;
                case 'r':
                  mps_context_add_debug_domain (s, MPS_DEBUG_REGENERATION);
                  break;
                default:
                  sprintf (output, "Unrecognized debug option: %c", *(opt->optvalue - 1));
                  mps_error (s, 1, output);
                  break;
                }
            }
          break;
        case 't':
          switch (opt->optvalue[0])
            {
            case 'f':
              phase = float_phase;
              break;
            case 'd':
              phase = dpe_phase;
              break;
            default:
              usage (s, argv[0]);
            }
          break;

        case 'j':
          mps_thread_pool_set_concurrency_limit (s, NULL, atoi (opt->optvalue));
          s->n_threads = atoi (opt->optvalue);
          break;
        default:
          usage (s, argv[0]);
          break;
        }
    }

  if (mps_context_has_errors (s))
    {
      mps_print_errors (s);
      return EXIT_FAILURE;
    }

  if (argc > 2)
    usage (s, argv[0]);

  /* If no file is provided use standard input */
  if (argc == 1)
    infile = stdin;
  else
    infile = fopen (argv[1], "r");

  if (!infile)
    {
      mps_error (s, 1, "Cannot open input file for read, aborting.");
      mps_print_errors (s);
      return EXIT_FAILURE;
    }

  /* Parse the input stream and if a polynomial is given as output, 
   * allocate also a secular equation to be used in regeneration */
  mps_parse_stream (s, infile);

  /* Close the file if it's not stdin */
  if (argc == 2)
    fclose (infile);

  /* Select the starting phase according to user input */
  mps_context_set_starting_phase (s, phase);

  /* Solve the polynomial */
  mps_mpsolve (s);

  /* Check for errors */
  if (mps_context_has_errors (s))
    {
      mps_print_errors (s);
      return EXIT_FAILURE;
    }

  /* Output the roots */
  mps_output (s);

  /* Free used data */
  mps_context_free (s);
}<|MERGE_RESOLUTION|>--- conflicted
+++ resolved
@@ -93,15 +93,9 @@
   for (i = 0; i < s->n; i++)
     {
       fprintf (logstr, "  Status  %4d: %-25s  %-15s  %-15s\n", i,
-<<<<<<< HEAD
-	       MPS_ROOT_STATUS_TO_STRING (s->root[i]->status),
-	       MPS_ROOT_ATTRS_TO_STRING  (s->root[i]->attrs), 
-	       MPS_ROOT_INCLUSION_TO_STRING (s->root[i]->inclusion));
-=======
                MPS_ROOT_STATUS_TO_STRING (s->root[i]->status),
                MPS_ROOT_ATTRS_TO_STRING  (s->root[i]->attrs), 
                MPS_ROOT_INCLUSION_TO_STRING (s->root[i]->inclusion));
->>>>>>> b2b8033d
     }
 
   fprintf (stderr, "\n\nOperation running now: %s\n", MPS_OPERATION_TO_STRING (s->operation));
