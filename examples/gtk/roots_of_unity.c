/**
 * Simple GTK program to demonstrate possible strategies
 * for MPSolve integration inside a graphical application.
 *
 * It uses MPSolve to solve the polynomial x^n - 1 with the n
 * specfied by the user and then displays the roots on a plot.
 *
 * Author: Leonardo Robol <robol@mail.dm.unipi.it>
 */

#include <mps/mps.h>
#include <gtk/gtk.h>
#include <cairo/cairo.h>

cplx_t * points = NULL;

int degree = 0;

GtkWidget * drawing_area = NULL;

void
on_drawing_area_draw (GtkWidget * widget, 
                      cairo_t * cr)
{
  int width, height;

  width = gtk_widget_get_allocated_width (widget);
  height = gtk_widget_get_allocated_height (widget);

  /* Draw background */
  cairo_rectangle (cr, 0, 0, width, height);
  cairo_set_source_rgb (cr, 1, 1, 1);
  cairo_fill (cr);

  /* Draw x and y axes */
  cairo_set_line_width (cr, 1);
  cairo_set_source_rgb (cr, 0, 0, 0);

  cairo_move_to (cr, 6, 0.5 * height);
  cairo_line_to (cr, width - 6, 0.5 * height);

  cairo_move_to (cr, 0.5 * width, height - 6);
  cairo_line_to (cr, 0.5 * width, 6);

  cairo_stroke (cr);

  /* Draw points if present */
  if (points)
    {
      int i;
      double x, y;
      cairo_set_source_rgb (cr, 0.9, 0.1, 0.1);
#define PADDING (24)

      /* Check if we can draw in here. */
      if (width < 2 * PADDING || height < 2 * PADDING)
        return;

      for (i = 0; i < degree; i++)
        {
          x = cplx_Re (points[i]) * (0.5 * width - PADDING) + width / 2;
          y = -cplx_Im (points[i]) * (0.5 * height - PADDING) + height / 2;
          cairo_arc (cr, x, y, 1.3, 0, 6.29);
          cairo_fill (cr);
        }
#undef PADDING
    }
}

gboolean 
update_drawing_area (void * user_data)
{
  gtk_widget_queue_draw (drawing_area);
  return false;
}

void
on_polynomial_solved (mps_context * s, GtkButton * button)
{
<<<<<<< HEAD
  points = cplx_valloc (mps_context_get_degree (s));
=======
  points = NULL;
>>>>>>> b2b8033d
  mps_context_get_roots_d (s, &points, NULL);
  degree = mps_context_get_degree (s);

  /* Call the update function from the right thread! */
  g_idle_add (update_drawing_area, NULL);

  gtk_widget_set_sensitive (GTK_WIDGET (button), true);
  mps_free_data (s);
}

void
on_solve_button_clicked (GtkButton * button, GtkSpinButton * spin_button)
{
  int degree = gtk_spin_button_get_value_as_int (spin_button);
  mps_context * s = mps_context_new ();
  mps_monomial_poly * p = mps_monomial_poly_new (s, degree);

  /* Please note that here a mutex will be required to avoid
   * freeing data while it's used to render the view. But it
   * is not added in this example to avoid complications. */
  if (points)
    {
      cplx_vfree (points);
      points = NULL;
    }

  gtk_widget_set_sensitive (GTK_WIDGET (button), false);

  /* Setting the coefficients of the input polynomial */
  mps_monomial_poly_set_coefficient_d (s, p, 0, -1, 0);
  mps_monomial_poly_set_coefficient_d (s, p, degree, 1, 0);

  /* Asking MPSolve to solve it asynchronously */
  mps_context_set_input_poly (s, MPS_POLYNOMIAL (p));
  mps_mpsolve_async (s, (mps_callback) on_polynomial_solved, button);
}

int
main (int argc, char *argv[])
{
  /* Init the GTK environment */
  gtk_init (&argc, &argv);

  /* The window we are using for this simple example, where all the widgets will
   * be packed. */
  GtkWidget * window = gtk_window_new (GTK_WINDOW_TOPLEVEL);

  /* We will use this drawing area to draw the computed roots. */
  drawing_area = gtk_drawing_area_new ();

  /* This spin button will be used to change the degree of the computed polynomials. */
  GtkWidget * spin_button = gtk_spin_button_new_with_range (1.0, 10000.0, 1.0);
  GtkWidget * degree_label = gtk_label_new ("Degree:");
  GtkWidget * solve_button = gtk_button_new_with_label ("Solve");
  GtkWidget * degree_box = gtk_box_new (GTK_ORIENTATION_HORIZONTAL, 0);

  gtk_box_pack_start (GTK_BOX (degree_box), GTK_WIDGET (degree_label), false, true, 6);
  gtk_box_pack_start (GTK_BOX (degree_box), GTK_WIDGET (spin_button), true, true, 6);
  gtk_box_pack_start (GTK_BOX (degree_box), solve_button, false, true, 6);

  GtkWidget * main_box = gtk_box_new (GTK_ORIENTATION_VERTICAL, 6);
  gtk_box_pack_start (GTK_BOX (main_box), GTK_WIDGET (degree_box), false, true, 6);
  gtk_box_pack_start (GTK_BOX (main_box), GTK_WIDGET (drawing_area), true, true, 0);

  gtk_container_add (GTK_CONTAINER (window), GTK_WIDGET (main_box));
  gtk_widget_show_all (GTK_WIDGET (window));

  gtk_window_set_title (GTK_WINDOW (window), "MPSolve's roots-of-unity finder");
  gtk_widget_set_size_request (window, 420, 280);

  /* Connecting standard callbacks and the one to handle polynomial solving */
  g_signal_connect (window, "destroy", gtk_main_quit, NULL);
  g_signal_connect (solve_button, "clicked", G_CALLBACK (on_solve_button_clicked), spin_button);
  g_signal_connect (drawing_area, "draw", G_CALLBACK (on_drawing_area_draw), NULL);

  gtk_main ();

  return EXIT_SUCCESS;
}<|MERGE_RESOLUTION|>--- conflicted
+++ resolved
@@ -77,11 +77,7 @@
 void
 on_polynomial_solved (mps_context * s, GtkButton * button)
 {
-<<<<<<< HEAD
-  points = cplx_valloc (mps_context_get_degree (s));
-=======
   points = NULL;
->>>>>>> b2b8033d
   mps_context_get_roots_d (s, &points, NULL);
   degree = mps_context_get_degree (s);
 
