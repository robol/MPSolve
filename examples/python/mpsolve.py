--- conflicted
+++ resolved
@@ -156,18 +156,6 @@
         if n < 0 or n > self._degree:
             raise RuntimeError("Coefficient degree is out of bounds")
 
-<<<<<<< HEAD
-        if isinstance(coeff, int):
-            _mps.mps_monomial_poly_set_coefficient_int(self._ctx._c_ctx, 
-                                                         mp, n, coeff, 0)
-        elif isinstance(coeff, float):
-            _mps.mps_monomial_poly_set_coefficient_d(
-                self._ctx._c_ctx, mp, n,
-                ctypes.c_double(coeff),
-                ctypes.c_double(0))
-        elif isinstance(coeff, str):
-            _mps.mps_monomial_poly_set_coefficient_s(self._ctx._c_ctx, mp, n, coeff, None);
-=======
         if isinstance(coeff_re, int):
             if coeff_im is None:
                 coeff_im = 0
@@ -196,7 +184,6 @@
         #     _mps.mps_monomial_poly_set_coefficient_q(cntxt, mp, n,
         #                                              coeff_re, coeff_im)
 
->>>>>>> fe0e5435
         else:
             raise RuntimeError("Coefficient type not supported")
 
