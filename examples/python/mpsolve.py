import sys
import ctypes
import ctypes.util
# from gmpy2 import mpq

# Load the libmps shared library. We should keep the .so version update
# in case we bump it in the future.
_mps = ctypes.CDLL("libmps.so.3")

<<<<<<< HEAD

class Cplx(ctypes.Structure):
=======
_mps.mps_chebyshev_poly_new.restype = ctypes.c_void_p
_mps.mps_context_new.restype = ctypes.c_void_p
_mps.mps_monomial_poly_new.restype = ctypes.c_void_p

class Cplx (ctypes.Structure):
>>>>>>> 6ecea803
    """Wrapper around the cplx_t type of MPSolve, that is usually
    a direct mapping onto the complex type of C99, but has a fallback
    custom implementation for systems that do not provide the type"""

    _fields_ = [("real", ctypes.c_double),
                ("imag", ctypes.c_double)]

    def __repr__(self):
        return "%e + %ei" % (self.real, self.imag)

    def __complex__(self):
        return complex(self.real + 1j*self.imag)


class Goal:
    """ Goal to reach before returning the result.
    """
    MPS_OUTPUT_GOAL_ISOLATE = 0
    MPS_OUTPUT_GOAL_APPROXIMATE = 1
    MPS_OUTPUT_GOAL_COUNT = 2


class Algorithm:
    """Here you can find all the available algorithms in MPSolve.
    You can use these contants to specify the algorithm of your choice
    when you call Context.solve() or Context.mpsolve(). For example:

     poly = MonomialPoly(ctx, n)
     roots = ctx.solve(poly, Algorithm.SECULAR_GA)
    """

    STANDARD_MPSOLVE = 0
    SECULAR_GA = 1


class Context:
    """The Context class is a wrapper around the mps_context type
    in libmps. A Context instance must be instantied before
    allocating and/or solving polynomials and secular equations,
    and can then be used to specify the desired property of the
    solution. """

    def __init__(self):
        self._c_ctx = ctypes.c_void_p(_mps.mps_context_new())

    def __del__(self):
        if self._c_ctx is not None:
            _mps.mps_context_free(self._c_ctx)

    def set_input_poly(self, poly):
        """Select the polynomial that should be solved when mpsolve() is
        called. Note that each Context can only solve one polynomial
        at a time."""
        self._set_input_poly(poly)

    def _set_input_poly(self, poly):
        _mps.mps_context_set_input_poly(self._c_ctx, poly._c_polynomial)

    def mpsolve(self, poly=None, algorithm=Algorithm.SECULAR_GA):
        """Calling this method will trigger the solution of the polynomial
        previously loaded by a call to set_input_poly, or to the one passed
        as second argument to this function.

        An optional third argument specify the desired algorithm. """
        if poly is not None:
            self.set_input_poly(poly)

        # Select the proper algorithm for this polynomial
        if isinstance(poly, ChebyshevPoly):
            algorithm = Algorithm.SECULAR_GA

        _mps.mps_context_select_algorithm(self._c_ctx, algorithm)
        _mps.mps_context_set_output_prec(self._c_ctx, ctypes.c_long(100))
        _mps.mps_context_set_output_goal(self._c_ctx,
                                         Goal.MPS_OUTPUT_GOAL_APPROXIMATE)
        _mps.mps_mpsolve(self._c_ctx)

<<<<<<< HEAD
    def solve(self, poly=None, algorithm=Algorithm.SECULAR_GA):
        """Simple shorthand for the combination of set_input_poly() and
        mpsolve(). This function directly returns the approximations
        that could otherwise be obtained by a call to the get_roots() method.
        """
        self.mpsolve(poly)
=======
    def solve(self, poly = None, algorithm = Algorithm.SECULAR_GA):
        """Simple shorthand for the combination of set_input_poly() and mpsolve(). 
        This function directly returns the approximations that could otherwise be
        obtained by a call to the get_roots() method. """
        self.mpsolve(poly, algorithm)
>>>>>>> 6ecea803
        return self.get_roots()

    def get_roots(self):
        """Returns  the approximations obtained by MPSolve after a call
        to the mpsolve method. Consider using the convienience solve() method
        instead."""
        degree = _mps.mps_context_get_degree(self._c_ctx)
        roots = (Cplx*degree)()

        _mps.mps_context_get_roots_d(self._c_ctx,
                                     ctypes.pointer(ctypes.pointer(roots)),
                                     None)
        return [complex(x) for x in roots]

    def get_inclusion_radii(self):
        """Return a set of guaranteed inclusion radii for the
        approximations obtained through a call to get_roots()"""
        degree = _mps.mps_context_get_degree(self._c_ctx)
        roots = (Cplx*degree)()
        radii = (ctypes.c_double*degree)()

        _mps.mps_context_get_roots_d(self._c_ctx,
                                     ctypes.pointer(ctypes.pointer(roots)),
                                     ctypes.pointer(ctypes.pointer(radii)))

        return list(radii)


class Polynomial:
    """This is a wrapper around mps_polynomial struct. """

    def __init__(self, ctx, degree):
        self._degree = int(degree)
        self._ctx = ctx

    def __del__(self):
        _mps.mps_polynomial_free(self._ctx._c_ctx, self._c_polynomial)


class MonomialPoly(Polynomial):
    """A polynomial specified with its monomial coefficients. """

    def __init__(self, ctx, degree):
        Polynomial.__init__(self, ctx, degree)
<<<<<<< HEAD
        deg_c = ctypes.c_long(degree)
        self._c_polynomial = _mps.mps_monomial_poly_new(ctx._c_ctx, deg_c)
=======
        self._c_polynomial = \
            ctypes.c_void_p(_mps.mps_monomial_poly_new (ctx._c_ctx, degree))
>>>>>>> 6ecea803

    def set_coefficient(self, n, coeff_re, coeff_im=None):
        """Set coefficient of degree n of the polynomial
        to the value of coeff. Please note that you should use
        the same data type for all the coefficients, and you
        should use integers when possible. """

        if coeff_im is not None and type(coeff_re) != type(coeff_im):
            raise ValueError("Coefficient's real and imaginary parts \
have different types")

        mp = self._c_polynomial
        cntxt = self._ctx._c_ctx
        if n < 0 or n > self._degree:
            raise RuntimeError("Coefficient degree is out of bounds")

        if isinstance(coeff_re, int):
            if coeff_im is None:
                coeff_im = 0
            coeff_re = ctypes.c_longlong(coeff_re)
            coeff_im = ctypes.c_longlong(coeff_im)
            _mps.mps_monomial_poly_set_coefficient_int(cntxt, mp, n,
                                                       coeff_re, coeff_im)
        elif isinstance(coeff_re, float):
            if coeff_im is None:
                coeff_im = 0.0
            coeff_re = ctypes.c_double(coeff_re)
            coeff_im = ctypes.c_double(coeff_im)
            _mps.mps_monomial_poly_set_coefficient_d(cntxt, mp, n,
                                                     coeff_re, coeff_im)
        elif isinstance(coeff_re, str):
            if coeff_im is None:
                coeff_im = "0.0"
            if sys.version_info.major > 2:
                coeff_re = bytes(coeff_re, "ASCII")
                coeff_im = bytes(coeff_im, "ASCII")
            _mps.mps_monomial_poly_set_coefficient_s(cntxt, mp, n,
                                                     coeff_re, coeff_im)
        # elif isinstance(coeff_re, type(mpq())):
        #     if coeff_im is None:
        #         coeff_im = mpq()
        #     _mps.mps_monomial_poly_set_coefficient_q(cntxt, mp, n,
        #                                              coeff_re, coeff_im)

        else:
            raise RuntimeError("Coefficient type not supported")

    def get_coefficient(self, n):
        """ Get a coefficient of the polynomial
        """
        mp = self._c_polynomial
        if n < 0 or n > self._degree or not isinstance(n, int):
            raise ValueError("Invalid coefficient degree")

        cf = (Cplx)()
        _mps.mps_monomial_poly_get_coefficient_d(self._ctx._c_ctx, mp, n,
                                                 ctypes.pointer(cf))
        return complex(cf)

    def get_coefficients(self):
        """ Get list of coefficients of the polynomial
        """
        mp = self._c_polynomial
        cf = (Cplx)()
        coeffs = []
        for n in range(self._degree + 1):
            _mps.mps_monomial_poly_get_coefficient_d(self._ctx._c_ctx, mp, n,
                                                     ctypes.pointer(cf))
            cf_n = complex(cf)
            coeffs.append(cf_n)
        return coeffs


class ChebyshevPoly(Polynomial):
    """A polynomial represented in the Chebyshev base."""

    def __init__(self, ctx, degree):
        Polynomial.__init__(self, ctx, degree)

        # 5 here is the equivalent of MPS_STRUCTURE_COMPLEX_RATIONAL
<<<<<<< HEAD
        self._c_polynomial = _mps.mps_chebyshev_poly_new(ctx._c_ctx,
                                                         int(degree), 5)
=======
        self._c_polynomial = \
            ctypes.c_void_p(_mps.mps_chebyshev_poly_new (ctx._c_ctx,
                                                          degree, 5))
>>>>>>> 6ecea803

    def set_coefficient(self, n, coeff_re, coeff_im=None):
        """Set the coefficient of degree n of the polynomial"""
        cb = self._c_polynomial

        if coeff_im is not None and type(coeff_re) != type(coeff_im):
            raise ValueError("Coefficient's real and imaginary parts \
have different types")

        mp = self._c_polynomial
        cntxt = self._ctx._c_ctx

        if n < 0 or n > self._degree:
            raise RuntimeError("Coefficient degree is out of bounds")

        if isinstance(coeff_re, int):
            if coeff_im is None:
                coeff_im = 0
            _mps.mps_chebyshev_poly_set_coefficient_i(cntxt, cb, n,
                                                      coeff_re, coeff_im)
        elif isinstance(coeff, float):
            if coeff_im is None:
                coeff_im = 0.0
            _mps.mpc_set_d(ccoeff, coeff_re, coeff_im)
        # elif isinstance(coeff, str):
        #     if coeff_im is None:
        #         coeff_im = "0.0"
        #     _mps.mps_chebyshev_poly_set_coefficient_s(cntxt, cb, n,
        #                                               coeff_re, coeff_im)
        else:
            raise RuntimeError("Unsupported type for coefficient")<|MERGE_RESOLUTION|>--- conflicted
+++ resolved
@@ -7,16 +7,12 @@
 # in case we bump it in the future.
 _mps = ctypes.CDLL("libmps.so.3")
 
-<<<<<<< HEAD
 
 class Cplx(ctypes.Structure):
-=======
 _mps.mps_chebyshev_poly_new.restype = ctypes.c_void_p
 _mps.mps_context_new.restype = ctypes.c_void_p
 _mps.mps_monomial_poly_new.restype = ctypes.c_void_p
 
-class Cplx (ctypes.Structure):
->>>>>>> 6ecea803
     """Wrapper around the cplx_t type of MPSolve, that is usually
     a direct mapping onto the complex type of C99, but has a fallback
     custom implementation for systems that do not provide the type"""
@@ -94,20 +90,11 @@
                                          Goal.MPS_OUTPUT_GOAL_APPROXIMATE)
         _mps.mps_mpsolve(self._c_ctx)
 
-<<<<<<< HEAD
-    def solve(self, poly=None, algorithm=Algorithm.SECULAR_GA):
-        """Simple shorthand for the combination of set_input_poly() and
-        mpsolve(). This function directly returns the approximations
-        that could otherwise be obtained by a call to the get_roots() method.
-        """
-        self.mpsolve(poly)
-=======
     def solve(self, poly = None, algorithm = Algorithm.SECULAR_GA):
         """Simple shorthand for the combination of set_input_poly() and mpsolve(). 
         This function directly returns the approximations that could otherwise be
         obtained by a call to the get_roots() method. """
         self.mpsolve(poly, algorithm)
->>>>>>> 6ecea803
         return self.get_roots()
 
     def get_roots(self):
@@ -152,13 +139,8 @@
 
     def __init__(self, ctx, degree):
         Polynomial.__init__(self, ctx, degree)
-<<<<<<< HEAD
-        deg_c = ctypes.c_long(degree)
-        self._c_polynomial = _mps.mps_monomial_poly_new(ctx._c_ctx, deg_c)
-=======
         self._c_polynomial = \
             ctypes.c_void_p(_mps.mps_monomial_poly_new (ctx._c_ctx, degree))
->>>>>>> 6ecea803
 
     def set_coefficient(self, n, coeff_re, coeff_im=None):
         """Set coefficient of degree n of the polynomial
@@ -239,14 +221,9 @@
         Polynomial.__init__(self, ctx, degree)
 
         # 5 here is the equivalent of MPS_STRUCTURE_COMPLEX_RATIONAL
-<<<<<<< HEAD
-        self._c_polynomial = _mps.mps_chebyshev_poly_new(ctx._c_ctx,
-                                                         int(degree), 5)
-=======
         self._c_polynomial = \
             ctypes.c_void_p(_mps.mps_chebyshev_poly_new (ctx._c_ctx,
                                                           degree, 5))
->>>>>>> 6ecea803
 
     def set_coefficient(self, n, coeff_re, coeff_im=None):
         """Set the coefficient of degree n of the polynomial"""
